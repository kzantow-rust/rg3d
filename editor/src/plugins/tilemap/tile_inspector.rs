--- conflicted
+++ resolved
@@ -1,1339 +1,1290 @@
-// Copyright (c) 2019-present Dmitry Stepanov and Fyrox Engine contributors.
-//
-// Permission is hereby granted, free of charge, to any person obtaining a copy
-// of this software and associated documentation files (the "Software"), to deal
-// in the Software without restriction, including without limitation the rights
-// to use, copy, modify, merge, publish, distribute, sublicense, and/or sell
-// copies of the Software, and to permit persons to whom the Software is
-// furnished to do so, subject to the following conditions:
-//
-// The above copyright notice and this permission notice shall be included in all
-// copies or substantial portions of the Software.
-//
-// THE SOFTWARE IS PROVIDED "AS IS", WITHOUT WARRANTY OF ANY KIND, EXPRESS OR
-// IMPLIED, INCLUDING BUT NOT LIMITED TO THE WARRANTIES OF MERCHANTABILITY,
-// FITNESS FOR A PARTICULAR PURPOSE AND NONINFRINGEMENT. IN NO EVENT SHALL THE
-// AUTHORS OR COPYRIGHT HOLDERS BE LIABLE FOR ANY CLAIM, DAMAGES OR OTHER
-// LIABILITY, WHETHER IN AN ACTION OF CONTRACT, TORT OR OTHERWISE, ARISING FROM,
-// OUT OF OR IN CONNECTION WITH THE SOFTWARE OR THE USE OR OTHER DEALINGS IN THE
-// SOFTWARE.
-
-//! [`TileInspector`] is responsible for the widgets that allow the user to edit a
-//! tile's data. The primary mechanism for doing this is through a collection of
-//! objects that have the [`TileEditor`] trait. Each TileEditor provides its own
-//! widgets and does its own synchronization and message handling, while
-//! `TileInspector` is just responsible for managing the `TileEditor` objects.
-
-use std::fmt::Debug;
-
-use crate::{
-    command::{Command, CommandGroup},
-    plugins::material::editor::{MaterialFieldEditorBuilder, MaterialFieldMessage},
-    send_sync_message, MSG_SYNC_FLAG,
-};
-use fyrox::{
-    asset::{manager::ResourceManager, ResourceDataRef},
-    core::{
-        algebra::Vector2, pool::Handle, reflect::prelude::*, type_traits::prelude::*,
-        visitor::prelude::*,
-    },
-    gui::{
-        button::{Button, ButtonMessage},
-        decorator::DecoratorMessage,
-        expander::ExpanderBuilder,
-        grid::{Column, GridBuilder, Row},
-        message::UiMessage,
-        numeric::{NumericUpDownBuilder, NumericUpDownMessage},
-        stack_panel::StackPanelBuilder,
-        text::TextBuilder,
-        vec::{Vec2EditorBuilder, Vec2EditorMessage},
-        widget::WidgetBuilder,
-        BuildContext, UiNode, UserInterface,
-    },
-    material::{MaterialResource, MaterialResourceExtension},
-    scene::tilemap::{brush::*, tileset::*, *},
-};
-
-use super::*;
-use commands::*;
-use palette::*;
-
-pub const FIELD_LABEL_WIDTH: f32 = 100.0;
-
-struct OptionIterator<I>(Option<I>);
-
-impl<I: Iterator> Iterator for OptionIterator<I> {
-    type Item = I::Item;
-
-    fn next(&mut self) -> Option<Self::Item> {
-        self.0.as_mut()?.next()
-    }
-}
-
-pub struct TileEditorStateRef {
-    pub page: Option<Vector2<i32>>,
-    pub pages_palette: Handle<UiNode>,
-    pub tiles_palette: Handle<UiNode>,
-    pub state: TileDrawStateRef,
-    pub tile_book: TileBook,
-}
-
-impl TileEditorStateRef {
-    pub fn lock(&self) -> TileEditorState {
-        TileEditorState {
-            page: self.page,
-            pages_palette: self.pages_palette,
-            tiles_palette: self.tiles_palette,
-            state: Some(self.state.lock()),
-            data: TileResourceData::new(&self.tile_book),
-        }
-    }
-}
-
-/// A combination of a guard for [`TileDrawState`] and a guard for either a [`TileSetResource`] or a [`TileMapBrushResource`].
-/// This gives a tile editor easy access to all the relevant information, including the current page, the currently selected tiles,
-/// and the data from whatever resource is being edited without needing to keep track of locking and unlocking resources.
-pub struct TileEditorState<'a> {
-    /// The currently open page.
-    page: Option<Vector2<i32>>,
-    /// The handle of the palette widget for pages. This is used with `state` to determine whether
-    /// the current selection is a page.
-    pages_palette: Handle<UiNode>,
-    /// The handle of the palette widget for tiles. This is used with `state` to determine whether
-    /// the current selection is a tile.
-    tiles_palette: Handle<UiNode>,
-    /// The [`TileDrawState`] that contains the currently selected tiles.
-    /// It is Option so that it can be briefly taken and then returned as needed,
-    /// but otherwise it can always be safely assumed to be `Some`.
-    state: Option<TileDrawStateGuard<'a>>,
-    /// The resource that we are editing. This is for read-only access.
-    /// Modifying resources is always done through [`commands`].
-    data: TileResourceData<'a>,
-}
-
-/// An abstract resource guard that could either guard a [`TileSetResource`] or a [`TileMapBrushResource`].
-enum TileResourceData<'a> {
-    Empty,
-    TileSet(ResourceDataRef<'a, TileSet>),
-    Brush(ResourceDataRef<'a, TileMapBrush>),
-}
-
-impl Debug for TileResourceData<'_> {
-    fn fmt(&self, f: &mut std::fmt::Formatter<'_>) -> std::fmt::Result {
-        match self {
-            Self::Empty => write!(f, "Empty"),
-            Self::TileSet(_) => write!(f, "TileSet(..)"),
-            Self::Brush(_) => write!(f, "Brush(..)"),
-        }
-    }
-}
-
-impl<'a> TileResourceData<'a> {
-    fn new(tile_book: &'a TileBook) -> Self {
-        match tile_book {
-            TileBook::Empty => Self::Empty,
-            TileBook::TileSet(resource) => Self::TileSet(resource.data_ref()),
-            TileBook::Brush(resource) => Self::Brush(resource.data_ref()),
-        }
-    }
-    /// The type of the page at the given position, such as atlas, freeform, transform, brush, etc.
-    fn page_type(&self, position: Vector2<i32>) -> Option<PageType> {
-        match self {
-            TileResourceData::Empty => None,
-            TileResourceData::TileSet(tile_set) => tile_set
-                .as_loaded_ref()
-                .and_then(|t| t.get_page(position))
-                .map(|p| p.page_type()),
-            TileResourceData::Brush(brush) => brush.as_loaded_ref().and_then(|t| {
-                if t.has_page_at(position) {
-                    Some(PageType::Brush)
-                } else {
-                    None
-                }
-            }),
-        }
-    }
-    fn tile_set(&self) -> Option<&ResourceDataRef<'a, TileSet>> {
-        if let Self::TileSet(v) = self {
-            Some(v)
-        } else {
-            None
-        }
-    }
-    fn brush(&self) -> Option<&ResourceDataRef<'a, TileMapBrush>> {
-        if let Self::Brush(v) = self {
-            Some(v)
-        } else {
-            None
-        }
-    }
-}
-
-impl<'a> TileEditorState<'a> {
-    fn is_tile_set(&self) -> bool {
-        self.tile_set().is_some()
-    }
-    fn is_brush(&self) -> bool {
-        self.brush().is_some()
-    }
-    fn state(&self) -> &TileDrawStateGuard<'a> {
-        self.state.as_ref().unwrap()
-    }
-    pub fn is_active_editor(&self, editor: &TileEditorRef) -> bool {
-        self.state().is_active_editor(editor)
-    }
-    pub fn is_visible_collider(&self, uuid: Uuid) -> bool {
-        self.state().visible_colliders.contains(&uuid)
-    }
-    pub fn visible_colliders(&self) -> impl Iterator<Item = &Uuid> {
-        self.state().visible_colliders.iter()
-    }
-    pub fn drawing_mode(&self) -> DrawingMode {
-        self.state().drawing_mode
-    }
-    /// Force the UI to update itself as if the state had changed.
-    pub fn touch(&mut self) {
-        let state = self.state.take().unwrap().into_mut("touch");
-        self.state = Some(state.into_const());
-    }
-    pub fn set_active_editor(&mut self, editor: Option<TileEditorRef>) {
-        let mut state = self.state.take().unwrap().into_mut("set_active_editor");
-        state.active_editor = editor;
-        self.state = Some(state.into_const());
-    }
-    pub fn set_drawing_mode(&mut self, mode: DrawingMode) {
-        let mut state = self.state.take().unwrap().into_mut("set_drawing_mode");
-        state.drawing_mode = mode;
-        self.state = Some(state.into_const());
-    }
-    pub fn set_visible_collider(&mut self, uuid: Uuid, visible: bool) {
-        let mut state = self.state.take().unwrap().into_mut("set_visible_collider");
-        state.set_visible_collider(uuid, visible);
-        self.state = Some(state.into_const());
-    }
-    pub fn tile_set(&self) -> Option<&ResourceDataRef<'a, TileSet>> {
-        self.data.tile_set()
-    }
-    pub fn brush(&self) -> Option<&ResourceDataRef<'a, TileMapBrush>> {
-        self.data.brush()
-    }
-    pub fn page(&self) -> Option<Vector2<i32>> {
-        self.page
-    }
-    /// The user is currently selecting pages.
-    pub fn has_pages(&self) -> bool {
-        self.state().selection_palette() == self.pages_palette && self.state().has_selection()
-    }
-    /// The user is currently selecting tiles.
-    pub fn has_tiles(&self) -> bool {
-        self.state().selection_palette() == self.tiles_palette && self.state().has_selection()
-    }
-    /// The number of selected tile positions, regardless of whether those positions actually contain tiles.
-    pub fn tiles_count(&self) -> usize {
-        if self.state().selection_palette() == self.tiles_palette {
-            self.state().selection_positions().len()
-        } else {
-            0
-        }
-    }
-    /// The number of selected page positions, regardless of whether those positions actually contain pages.
-    pub fn pages_count(&self) -> usize {
-        if self.state().selection_palette() == self.pages_palette {
-            self.state().selection_positions().len()
-        } else {
-            0
-        }
-    }
-    pub fn selected_positions(&self) -> impl Iterator<Item = Vector2<i32>> + '_ {
-        self.state().selection_positions().iter().copied()
-    }
-    /// The property layer with the given UUID within the tile set, if we are editing a tile set
-    /// and the tile set has a layer with that UUID. None, otherwise.
-    pub fn find_property(&self, property_id: Uuid) -> Option<&TileSetPropertyLayer> {
-        self.tile_set()?.find_property(property_id)
-    }
-    /// The collider layer with the given UUID within the tile set, if we are editing a tile set
-    /// and the tile set has a layer with that UUID. None, otherwise.
-    pub fn find_collider(&self, collider_id: Uuid) -> Option<&TileSetColliderLayer> {
-        self.tile_set()?.find_collider(collider_id)
-    }
-    /// Iterator over all the property layers of the resource. The iterator will be empty for brushes.
-    pub fn properties(&self) -> impl Iterator<Item = &TileSetPropertyLayer> {
-        OptionIterator(self.tile_set().map(|d| d.properties.iter()))
-    }
-    /// Iterator over all the collider layers of the resource. The iterator will be empty for brushes.
-    pub fn colliders(&self) -> impl Iterator<Item = &TileSetColliderLayer> {
-        OptionIterator(self.tile_set().map(|d| d.colliders.iter()))
-    }
-    pub fn page_positions(&self) -> impl Iterator<Item = Vector2<i32>> + '_ {
-        if self.state().selection_palette() == self.pages_palette {
-            OptionIterator(Some(self.state().selection_positions().iter().copied()))
-        } else {
-            OptionIterator(None)
-        }
-    }
-    /// Iterate through the selected page positions that do not contain pages.
-    pub fn empty_page_positions(&self) -> impl Iterator<Item = Vector2<i32>> + '_ {
-        if self.state().selection_palette() == self.pages_palette {
-            OptionIterator(Some(
-                self.state()
-                    .selection_positions()
-                    .iter()
-                    .copied()
-                    .filter(|p| {
-                        if let Some(tile_set) = self.tile_set() {
-                            !tile_set.pages.contains_key(p)
-                        } else if let Some(brush) = self.brush() {
-                            !brush.pages.contains_key(p)
-                        } else {
-                            false
-                        }
-                    }),
-            ))
-        } else {
-            OptionIterator(None)
-        }
-    }
-    /// Iterate through the selected tile set pages. If we are editing a brush, this iterator will be empty.
-    pub fn tile_set_pages(&self) -> impl Iterator<Item = (Vector2<i32>, &TileSetPage)> {
-        if self.state().selection_palette() == self.pages_palette {
-            OptionIterator(Some(
-                self.state()
-                    .selection_positions()
-                    .iter()
-                    .copied()
-                    .filter_map(|p| Some((p, self.tile_set()?.pages.get(&p)?))),
-            ))
-        } else {
-            OptionIterator(None)
-        }
-    }
-    /// Iterate through the selected brush pages. If we are editing a tile set, this iterator will be empty.
-    pub fn brush_pages(&self) -> impl Iterator<Item = (Vector2<i32>, &TileMapBrushPage)> {
-        if self.state().selection_palette() == self.pages_palette {
-            OptionIterator(Some(
-                self.state()
-                    .selection_positions()
-                    .iter()
-                    .copied()
-                    .filter_map(|p| Some((p, self.brush()?.pages.get(&p)?))),
-            ))
-        } else {
-            OptionIterator(None)
-        }
-    }
-    /// If exactly one page is selected and it happens to be a tile atlas page, then return the position and the page data.
-    pub fn material_page(&self) -> Option<(Vector2<i32>, &TileMaterial)> {
-        let mut pages = self.tile_set_pages();
-        let result = pages.next();
-        if pages.next().is_some() {
-            return None;
-        }
-        let (position, page) = result?;
-        if let TileSetPageSource::Atlas(m) = &page.source {
-            Some((position, m))
-        } else {
-            None
-        }
-    }
-<<<<<<< HEAD
-    /// If exactly one page is selected and it happens to be an animation page, then return the position and the page data.
-    pub fn animation_page(&self) -> Option<(Vector2<i32>, &AnimationTiles)> {
-        let mut pages = self.tile_set_pages();
-        let result = pages.next();
-        if pages.next().is_some() {
-            return None;
-        }
-        let (position, page) = result?;
-        if let TileSetPageSource::Animation(m) = &page.source {
-            Some((position, m))
-        } else {
-            None
-        }
-    }
-    /// Is the page at the given coordinates a tile atlas page?
-    pub fn is_material_page(&self, position: Vector2<i32>) -> bool {
-        match &self.data {
-            TileResourceData::Empty => false,
-            TileResourceData::TileSet(tile_set) => {
-                if let Some(page) = tile_set.pages.get(&position) {
-                    page.is_material()
-                } else {
-                    false
-                }
-            }
-            TileResourceData::Brush(_) => false,
-        }
-    }
-    /// Is the page at the given coordinates a freeform tile page?
-    pub fn is_freeform_page(&self, position: Vector2<i32>) -> bool {
-        match &self.data {
-            TileResourceData::Empty => false,
-            TileResourceData::TileSet(tile_set) => {
-                if let Some(page) = tile_set.pages.get(&position) {
-                    page.is_freeform()
-                } else {
-                    false
-                }
-            }
-            TileResourceData::Brush(_) => false,
-        }
-    }
-    /// Is the page at the given coordinates a transform set page?
-    pub fn is_transform_page(&self, position: Vector2<i32>) -> bool {
-        match &self.data {
-            TileResourceData::Empty => false,
-            TileResourceData::TileSet(tile_set) => {
-                if let Some(page) = tile_set.pages.get(&position) {
-                    page.is_transform_set()
-                } else {
-                    false
-                }
-            }
-            TileResourceData::Brush(_) => false,
-        }
-    }
-    /// Is the page at the given coordinates a brush page?
-    pub fn is_brush_page(&self, position: Vector2<i32>) -> bool {
-        match &self.data {
-            TileResourceData::Empty => false,
-            TileResourceData::TileSet(_) => false,
-            TileResourceData::Brush(brush) => brush.pages.contains_key(&position),
-        }
-    }
-=======
->>>>>>> d8d37223
-    /// Iterate the selected positions in the form of `TileDefinitionHandle` using the current page for page coordinates.
-    pub fn tile_handles(&self) -> impl Iterator<Item = TileDefinitionHandle> + '_ {
-        let page = self.page;
-        self.state()
-            .selection_positions()
-            .iter()
-            .copied()
-            .filter_map(move |p| TileDefinitionHandle::try_new(page?, p))
-    }
-    /// Iterate the selected positions in the form of `TileDefinitionHandle` using the current page for page coordinates.
-    /// and skip any position that already contains a tile.
-    pub fn empty_tiles(&self) -> impl Iterator<Item = TileDefinitionHandle> + '_ {
-        let page = self.page;
-        self.state()
-            .selection_positions()
-            .iter()
-            .copied()
-            .filter_map(move |p| TileDefinitionHandle::try_new(page?, p))
-            .filter(|handle| {
-                let Some(tile_set) = self.tile_set() else {
-                    return false;
-                };
-                tile_set.is_free_at((*handle).into())
-            })
-    }
-    /// Iterate the selected freeform tiles to produce pairs of tile handles and borrows of the material bounds for each tile.
-    pub fn tile_material_bounds(
-        &self,
-    ) -> impl Iterator<Item = (TileDefinitionHandle, &TileMaterialBounds)> {
-        let page = self.page;
-        self.state()
-            .selection_positions()
-            .iter()
-            .copied()
-            .filter_map(move |p| {
-                let handle = TileDefinitionHandle::try_new(page?, p)?;
-                Some((handle, self.tile_set()?.tile_bounds(handle)?))
-            })
-    }
-    /// Iterate the selected tile set tiles to produce pairs of tile handles and borrows of data for each tile.
-    pub fn tile_data(&self) -> impl Iterator<Item = (TileDefinitionHandle, &TileData)> {
-        let page = self.page;
-        self.state()
-            .selection_positions()
-            .iter()
-            .copied()
-            .filter_map(move |p| {
-                let handle = TileDefinitionHandle::try_new(page?, p)?;
-                Some((handle, self.tile_set()?.tile_data(handle)?))
-            })
-    }
-    /// Iterate over the selected positions and produce tile handle pairs where the first handle refers to
-    /// the selected position and the second handle refers to handle that the tile redirects to.
-    pub fn tile_redirect(
-        &self,
-    ) -> impl Iterator<Item = (TileDefinitionHandle, TileDefinitionHandle)> + '_ {
-        let page = self.page;
-        self.state()
-            .selection_positions()
-            .iter()
-            .copied()
-            .filter_map(move |p| {
-                let handle = TileDefinitionHandle::try_new(page?, p)?;
-                if let Some(tile_set) = self.tile_set() {
-                    Some((handle, tile_set.tile_redirect(handle)?))
-                } else {
-                    Some((handle, self.brush()?.tile_redirect(handle)?))
-                }
-            })
-    }
-}
-
-fn make_button(
-    title: &str,
-    tooltip: &str,
-    row: usize,
-    column: usize,
-    ctx: &mut BuildContext,
-) -> Handle<UiNode> {
-    ButtonBuilder::new(
-        WidgetBuilder::new()
-            .on_row(row)
-            .on_column(column)
-            .with_height(24.0)
-            .with_margin(Thickness::uniform(1.0))
-            .with_tooltip(make_simple_tooltip(ctx, tooltip)),
-    )
-    .with_text(title)
-    .build(ctx)
-}
-
-fn make_label(name: &str, ctx: &mut BuildContext) -> Handle<UiNode> {
-    TextBuilder::new(WidgetBuilder::new())
-        .with_text(name)
-        .build(ctx)
-}
-
-fn highlight_tool_button(button: Handle<UiNode>, highlight: bool, ui: &UserInterface) {
-    if button.is_none() {
-        return;
-    }
-    let decorator = *ui.try_get_of_type::<Button>(button).unwrap().decorator;
-    ui.send_message(DecoratorMessage::select(
-        decorator,
-        MessageDirection::ToWidget,
-        highlight,
-    ));
-}
-
-fn send_visibility(ui: &UserInterface, destination: Handle<UiNode>, visible: bool) {
-    ui.send_message(WidgetMessage::visibility(
-        destination,
-        MessageDirection::ToWidget,
-        visible,
-    ));
-}
-
-fn make_property_editors(
-    state: &TileEditorState,
-    editors: &mut Vec<(Uuid, TileEditorRef)>,
-    ctx: &mut BuildContext,
-) {
-    editors.clear();
-    for prop_layer in state.properties() {
-        editors.push((
-            prop_layer.uuid,
-            Arc::new(Mutex::new(TilePropertyEditor::new(
-                prop_layer,
-                &find_property_value(prop_layer, state),
-                ctx,
-            ))),
-        ));
-    }
-}
-
-fn make_collider_editors(
-    state: &TileEditorState,
-    editors: &mut Vec<(Uuid, TileEditorRef)>,
-    ctx: &mut BuildContext,
-) {
-    editors.clear();
-    editors.clear();
-    for collider_layer in state.colliders() {
-        editors.push((
-            collider_layer.uuid,
-            Arc::new(Mutex::new(TileColliderEditor::new(
-                collider_layer,
-                find_collider_value(collider_layer, state),
-                ctx,
-            ))),
-        ));
-    }
-}
-
-fn find_property_value(
-    prop_layer: &TileSetPropertyLayer,
-    state: &TileEditorState,
-) -> TileSetPropertyOptionValue {
-    let mut result = prop_layer.prop_type.default_option_value();
-    let default_value = prop_layer.prop_type.default_value();
-    for (_, data) in state.tile_data() {
-        let value = data
-            .properties
-            .get(&prop_layer.uuid)
-            .unwrap_or(&default_value);
-        result.intersect(value);
-    }
-    result
-}
-
-fn find_collider_value(
-    collider_layer: &TileSetColliderLayer,
-    state: &TileEditorState,
-) -> TileCollider {
-    let uuid = &collider_layer.uuid;
-    let mut iter = state
-        .tile_data()
-        .map(|d| d.1)
-        .map(|d| d.colliders.get(uuid));
-    iter.next()
-        .map(|c| c.cloned().unwrap_or_default())
-        .unwrap_or_default()
-}
-
-#[derive(Clone, Default, Debug, Visit, Reflect)]
-struct InspectorField {
-    handle: Handle<UiNode>,
-    field: Handle<UiNode>,
-}
-
-impl InspectorField {
-    fn new(label: &str, field: Handle<UiNode>, ctx: &mut BuildContext) -> Self {
-        let label = make_label(label, ctx);
-        Self {
-            handle: GridBuilder::new(
-                WidgetBuilder::new()
-                    .with_margin(Thickness::top_bottom(3.0))
-                    .with_child(label)
-                    .with_child(field),
-            )
-            .add_row(Row::auto())
-            .add_column(Column::strict(FIELD_LABEL_WIDTH))
-            .add_column(Column::stretch())
-            .build(ctx),
-            field,
-        }
-    }
-}
-
-/// Object that keeps track of the editors for all the property layers.
-#[derive(Clone, Default, Visit, Reflect)]
-struct PropertyEditors {
-    handle: Handle<UiNode>,
-    content: Handle<UiNode>,
-    #[visit(skip)]
-    #[reflect(hidden)]
-    editors: Vec<(Uuid, TileEditorRef)>,
-}
-
-impl Debug for PropertyEditors {
-    fn fmt(&self, f: &mut std::fmt::Formatter<'_>) -> std::fmt::Result {
-        f.debug_struct("PropertyEditors")
-            .field("handle", &self.handle)
-            .field("content", &self.content)
-            .finish()
-    }
-}
-
-impl PropertyEditors {
-    fn new(state: &TileEditorState, ctx: &mut BuildContext<'_>) -> Self {
-        let mut editors = Vec::default();
-        make_property_editors(state, &mut editors, ctx);
-        let content = StackPanelBuilder::new(
-            WidgetBuilder::new().with_children(editors.iter().map(|v| v.1.lock().handle())),
-        )
-        .build(ctx);
-        Self {
-            handle: ExpanderBuilder::new(WidgetBuilder::new())
-                .with_header(make_label("Properties", ctx))
-                .with_content(content)
-                .build(ctx),
-            content,
-            editors,
-        }
-    }
-    fn iter(&self) -> impl Iterator<Item = &TileEditorRef> + '_ {
-        self.editors.iter().map(|v| &v.1)
-    }
-    fn sync_to_model(&mut self, state: &TileEditorState, ui: &mut UserInterface) {
-        // Check whether the list of layers has changed. Have layers been added or removed or changed their order?
-        if self.needs_rebuild(state) {
-            // The list has changed somehow, so remove the old editors and construct an all new editor for each layer.
-            for (_, editor) in self.editors.iter() {
-                ui.send_message(WidgetMessage::remove(
-                    editor.lock().handle(),
-                    MessageDirection::ToWidget,
-                ));
-            }
-            make_property_editors(state, &mut self.editors, &mut ui.build_ctx());
-            for (_, editor) in self.editors.iter() {
-                ui.send_message(WidgetMessage::link(
-                    editor.lock().handle(),
-                    MessageDirection::ToWidget,
-                    self.content,
-                ));
-            }
-        } else {
-            // The list has not changed, so just sync each editor because one of the layers may have changed.
-            for (_, editor) in self.editors.iter() {
-                editor.lock().sync_to_model(state, ui);
-            }
-        }
-    }
-    /// Check whether the tile set's layer list matches our list of editors.
-    fn needs_rebuild(&self, state: &TileEditorState) -> bool {
-        // Do the layers and the editors have the same UUIDs in the same order?
-        !self
-            .editors
-            .iter()
-            .map(|v| v.0)
-            .eq(state.properties().map(|v| v.uuid))
-    }
-}
-
-/// Object that keeps track of the editors for all the collider layers.
-#[derive(Clone, Default, Visit, Reflect)]
-struct ColliderEditors {
-    handle: Handle<UiNode>,
-    content: Handle<UiNode>,
-    #[visit(skip)]
-    #[reflect(hidden)]
-    editors: Vec<(Uuid, TileEditorRef)>,
-}
-
-impl Debug for ColliderEditors {
-    fn fmt(&self, f: &mut std::fmt::Formatter<'_>) -> std::fmt::Result {
-        f.debug_struct("ColliderEditors")
-            .field("handle", &self.handle)
-            .field("content", &self.content)
-            .finish()
-    }
-}
-
-impl ColliderEditors {
-    fn new(state: &TileEditorState, ctx: &mut BuildContext<'_>) -> Self {
-        let mut editors = Vec::default();
-        make_collider_editors(state, &mut editors, ctx);
-        let content = StackPanelBuilder::new(
-            WidgetBuilder::new().with_children(editors.iter().map(|v| v.1.lock().handle())),
-        )
-        .build(ctx);
-        Self {
-            handle: ExpanderBuilder::new(WidgetBuilder::new())
-                .with_header(make_label("Colliders", ctx))
-                .with_content(content)
-                .build(ctx),
-            content,
-            editors,
-        }
-    }
-    fn iter(&self) -> impl Iterator<Item = &TileEditorRef> + '_ {
-        self.editors.iter().map(|v| &v.1)
-    }
-    fn sync_to_model(&mut self, state: &TileEditorState, ui: &mut UserInterface) {
-        // Check whether the list of layers has changed. Have layers been added or removed or changed their order?
-        if self.needs_rebuild(state) {
-            // The list has changed somehow, so remove the old editors and construct an all new editor for each layer.
-            for (_, editor) in self.editors.iter() {
-                ui.send_message(WidgetMessage::remove(
-                    editor.lock().handle(),
-                    MessageDirection::ToWidget,
-                ));
-            }
-            make_collider_editors(state, &mut self.editors, &mut ui.build_ctx());
-            for (_, editor) in self.editors.iter() {
-                ui.send_message(WidgetMessage::link(
-                    editor.lock().handle(),
-                    MessageDirection::ToWidget,
-                    self.content,
-                ));
-            }
-        } else {
-            // The list has not changed, so just sync each editor because one of the layers may have changed.
-            for (_, editor) in self.editors.iter() {
-                editor.lock().sync_to_model(state, ui);
-            }
-        }
-    }
-    /// Check whether the tile set's layer list matches our list of editors.
-    fn needs_rebuild(&self, state: &TileEditorState) -> bool {
-        // Do the layers and the editors have the same UUIDs in the same order?
-        !self
-            .editors
-            .iter()
-            .map(|v| v.0)
-            .eq(state.colliders().map(|v| v.uuid))
-    }
-}
-
-#[derive(Visit, Reflect)]
-pub struct TileInspector {
-    handle: Handle<UiNode>,
-    /// The shared state that represents the user's currently selected tool and tiles.
-    #[visit(skip)]
-    #[reflect(hidden)]
-    state: TileDrawStateRef,
-    /// The tile set editor palette widget that allows the user to select a page.
-    /// This is *not* a widget within the TileInspector, but the TileInspector needs to have
-    /// the handle in order to determine where the user is selecting.
-    pages_palette: Handle<UiNode>,
-    /// The tile set editor palette widget that allows the user to select a tile.
-    /// This is *not* a widget within the TileInspector, but the TileInspector needs to have
-    /// the handle in order to determine where the user is selecting.
-    tiles_palette: Handle<UiNode>,
-    /// The current resource to be edited.
-    tile_book: TileBook,
-    /// The collection of buttons for creating a new tile set page.
-    tile_set_page_creator: Handle<UiNode>,
-    /// The panel containing the button for creating a new brush page.
-    brush_page_creator: Handle<UiNode>,
-    /// The editor for changing the size of tiles in a tile atlas page.
-    tile_size_inspector: InspectorField,
-    /// The editor for changing the frame rate of an animation page.
-    animation_speed_inspector: InspectorField,
-    /// Button for creating a brush tile.
-    create_tile: Handle<UiNode>,
-    /// Button for creating a brush page.
-    create_page: Handle<UiNode>,
-    /// Button for creating an atlas page in a tile set.
-    create_atlas: Handle<UiNode>,
-    /// Button for creating a freeform page in a tile set.
-    create_free: Handle<UiNode>,
-    /// Button for creating a transform set page in a tile set.
-    create_transform: Handle<UiNode>,
-    /// Button for creating a animation page in a tile set.
-    create_animation: Handle<UiNode>,
-    /// A list of tile editors.
-    #[visit(skip)]
-    #[reflect(hidden)]
-    tile_editors: Vec<TileEditorRef>,
-    /// Inspector for setting the material of an atlas page.
-    page_material_inspector: InspectorField,
-    /// Handle of the material field of an atlas page.
-    page_material_field: Handle<UiNode>,
-    /// Field for setting the icon of a page.
-    page_icon_field: Handle<UiNode>,
-    /// Editors for every property layer.
-    property_editors: PropertyEditors,
-    /// Editors for every collider layer.
-    collider_editors: ColliderEditors,
-}
-
-impl Debug for TileInspector {
-    fn fmt(&self, f: &mut std::fmt::Formatter<'_>) -> std::fmt::Result {
-        f.debug_struct("TileInspector")
-            .field("handle", &self.handle)
-            .finish()
-    }
-}
-
-impl TileInspector {
-    pub fn new(
-        state: TileDrawStateRef,
-        pages_palette: Handle<UiNode>,
-        tiles_palette: Handle<UiNode>,
-        tile_book: TileBook,
-        _resource_manager: ResourceManager,
-        sender: MessageSender,
-        ctx: &mut BuildContext,
-    ) -> Self {
-        let create_page;
-        let create_atlas;
-        let create_free;
-        let create_transform;
-        let create_animation;
-
-        let tile_editors: Vec<TileEditorRef> = vec![
-            Arc::new(Mutex::new(TileMaterialEditor::new(ctx, sender.clone()))) as TileEditorRef,
-            Arc::new(Mutex::new(TileColorEditor::new(ctx))) as TileEditorRef,
-            Arc::new(Mutex::new(TileHandleEditor::new(None, ctx))) as TileEditorRef,
-        ];
-
-        let creator_label_0 = make_label("Create New Page", ctx);
-        let creator_label_1 = make_label("Create New Page", ctx);
-
-        let brush_page_creator = StackPanelBuilder::new(
-            WidgetBuilder::new()
-                .with_visibility(false)
-                .on_row(1)
-                .with_child(creator_label_0)
-                .with_child({
-                    create_page = make_button("Add Page", "Create a brush tile page.", 0, 0, ctx);
-                    create_page
-                }),
-        )
-        .build(ctx);
-        let create_tile = make_button("Create Tile", "Add a tile to this page.", 0, 0, ctx);
-        let tile_set_page_creator =
-            GridBuilder::new(WidgetBuilder::new()
-            .with_visibility(false)
-            .with_child(creator_label_1)
-            .with_child({
-                create_atlas =
-                    make_button("Tile Atlas", "Create a atlas texture tile page.", 1, 0, ctx);
-                create_atlas
-            })
-            .with_child({
-                create_free =
-                    make_button("Free Tiles", "Create an arbitrary tile page, with no limits on material and uv coordinates.", 2, 0, ctx);
-                create_free
-            })
-            .with_child({
-                create_transform =
-                    make_button("Transform", "Create a page that controls how tiles flip and rotate.", 3, 0, ctx);
-                create_transform
-            })
-            .with_child({
-                create_animation =
-                    make_button("Animation", "Create a page that controls how tiles animate.", 4, 0, ctx);
-                create_animation
-            })
-        ).add_column(Column::stretch())
-        .add_row(Row::auto())
-        .add_row(Row::auto())
-        .add_row(Row::auto())
-        .add_row(Row::auto())
-        .add_row(Row::auto())
-        .build(ctx);
-        let page_material_field = MaterialFieldEditorBuilder::new(
-            WidgetBuilder::new().on_column(1),
-        )
-        .build(ctx, sender.clone(), DEFAULT_TILE_MATERIAL.deep_copy());
-        let page_material_inspector = InspectorField::new("Material", page_material_field, ctx);
-        let tile_size_field =
-            Vec2EditorBuilder::<u32>::new(WidgetBuilder::new().on_column(1)).build(ctx);
-        let tile_size_inspector = InspectorField::new("Tile Size", tile_size_field, ctx);
-        let frame_rate_field = NumericUpDownBuilder::<f32>::new(WidgetBuilder::new().on_column(1))
-            .with_min_value(0.0)
-            .build(ctx);
-        let animation_speed_inspector = InspectorField::new("Frame Rate", frame_rate_field, ctx);
-        let page_icon_field = TileHandleFieldBuilder::new(WidgetBuilder::new())
-            .with_label("Page Icon")
-            .build(ctx);
-        let tile_editor_state = TileEditorStateRef {
-            page: None,
-            state: state.clone(),
-            pages_palette,
-            tiles_palette,
-            tile_book: tile_book.clone(),
-        };
-        let tile_editor_state_lock = tile_editor_state.lock();
-        let property_editors = PropertyEditors::new(&tile_editor_state_lock, ctx);
-        let collider_editors = ColliderEditors::new(&tile_editor_state_lock, ctx);
-        let handle = StackPanelBuilder::new(
-            WidgetBuilder::new()
-                .with_child(tile_set_page_creator)
-                .with_child(brush_page_creator)
-                .with_child(page_icon_field)
-                .with_child(page_material_inspector.handle)
-                .with_child(tile_size_inspector.handle)
-                .with_child(animation_speed_inspector.handle)
-                .with_child(create_tile)
-                .with_children(tile_editors.iter().map(|e| e.lock().handle()))
-                .with_child(property_editors.handle)
-                .with_child(collider_editors.handle),
-        )
-        .build(ctx);
-        Self {
-            handle,
-            state,
-            pages_palette,
-            tiles_palette,
-            tile_book,
-            tile_editors,
-            brush_page_creator,
-            tile_set_page_creator,
-            page_material_inspector,
-            page_material_field,
-            tile_size_inspector,
-            animation_speed_inspector,
-            create_tile,
-            create_page,
-            create_atlas,
-            create_free,
-            create_transform,
-            create_animation,
-            page_icon_field,
-            property_editors,
-            collider_editors,
-        }
-    }
-    pub fn handle(&self) -> Handle<UiNode> {
-        self.handle
-    }
-    pub fn set_tile_resource(&mut self, tile_book: TileBook, ui: &mut UserInterface) {
-        self.tile_book = tile_book;
-        self.sync_to_model(ui);
-    }
-    fn tile_editor_state(&self, ui: &UserInterface) -> TileEditorStateRef {
-        let page = if self.state.lock().selection_palette() != self.tiles_palette {
-            None
-        } else {
-            ui.node(self.tiles_palette)
-                .cast::<PaletteWidget>()
-                .unwrap()
-                .page
-        };
-        TileEditorStateRef {
-            page,
-            pages_palette: self.pages_palette,
-            tiles_palette: self.tiles_palette,
-            state: self.state.clone(),
-            tile_book: self.tile_book.clone(),
-        }
-    }
-    pub fn sync_to_model(&mut self, ui: &mut UserInterface) {
-        let tile_editor_state = self.tile_editor_state(ui);
-        let tile_editor_state = tile_editor_state.lock();
-        self.property_editors.sync_to_model(&tile_editor_state, ui);
-        self.collider_editors.sync_to_model(&tile_editor_state, ui);
-        drop(tile_editor_state);
-        self.sync_to_state(ui);
-    }
-    pub fn sync_to_state(&mut self, ui: &mut UserInterface) {
-        let tile_editor_state = self.tile_editor_state(ui);
-        let state = tile_editor_state.lock();
-        let empty_tiles = state.empty_tiles().next().is_some();
-        let empty_pages = state.empty_page_positions().next().is_some();
-        let tile_set_empty_pages = state.tile_set().is_some() && empty_pages;
-        let brush_empty_pages = state.brush().is_some() && empty_pages;
-        let tile_data_selected = state.tile_data().next().is_some();
-        let mat_page_selected = state.material_page().is_some();
-        let anim_page_selected = state.animation_page().is_some();
-        send_visibility(ui, self.tile_set_page_creator, tile_set_empty_pages);
-        send_visibility(ui, self.brush_page_creator, brush_empty_pages);
-        send_visibility(ui, self.create_tile, empty_tiles);
-        send_visibility(ui, self.tile_set_page_creator, tile_set_empty_pages);
-        send_visibility(
-            ui,
-            self.animation_speed_inspector.handle,
-            anim_page_selected,
-        );
-        send_visibility(ui, self.tile_size_inspector.handle, mat_page_selected);
-        send_visibility(ui, self.page_material_inspector.handle, mat_page_selected);
-        send_visibility(
-            ui,
-            self.page_icon_field,
-            state.tile_set_pages().next().is_some() || state.brush_pages().next().is_some(),
-        );
-        send_visibility(ui, self.property_editors.handle, tile_data_selected);
-        send_visibility(ui, self.collider_editors.handle, tile_data_selected);
-        self.sync_to_page(&state, ui);
-        let page_icon = self.find_page_icon(&state);
-        send_sync_message(
-            ui,
-            TileHandleEditorMessage::value(
-                self.page_icon_field,
-                MessageDirection::ToWidget,
-                page_icon,
-            ),
-        );
-        let iter = self
-            .tile_editors
-            .iter()
-            .chain(self.property_editors.iter())
-            .chain(self.collider_editors.iter());
-        for editor_ref in iter {
-            let mut editor = editor_ref.lock();
-            editor.sync_to_state(&state, ui);
-            let draw_button = editor.draw_button();
-            drop(editor);
-            highlight_tool_button(
-                draw_button,
-                state.drawing_mode() == DrawingMode::Editor && state.is_active_editor(editor_ref),
-                ui,
-            );
-        }
-    }
-    fn find_page_icon(&self, state: &TileEditorState) -> Option<TileDefinitionHandle> {
-        if state.is_tile_set() {
-            let mut iter = state.tile_set_pages().map(|(_, p)| p.icon);
-            let icon = iter.next()?;
-            if iter.all(|h| h == icon) {
-                Some(icon)
-            } else {
-                None
-            }
-        } else if state.is_brush() {
-            let mut iter = state.brush_pages().map(|(_, p)| p.icon);
-            let icon = iter.next()?;
-            if iter.all(|h| h == icon) {
-                Some(icon)
-            } else {
-                None
-            }
-        } else {
-            None
-        }
-    }
-    fn sync_to_page(&mut self, state: &TileEditorState, ui: &mut UserInterface) {
-        if let Some((_, mat)) = state.material_page() {
-            send_sync_message(
-                ui,
-                Vec2EditorMessage::value(
-                    self.tile_size_inspector.field,
-                    MessageDirection::ToWidget,
-                    mat.tile_size,
-                ),
-            );
-            send_sync_message(
-                ui,
-                MaterialFieldMessage::material(
-                    self.page_material_inspector.field,
-                    MessageDirection::ToWidget,
-                    mat.material.clone(),
-                ),
-            );
-        } else if let Some((_, anim)) = state.animation_page() {
-            send_sync_message(
-                ui,
-                NumericUpDownMessage::value(
-                    self.animation_speed_inspector.field,
-                    MessageDirection::ToWidget,
-                    anim.frame_rate,
-                ),
-            );
-        }
-    }
-    pub fn handle_ui_message(
-        &self,
-        message: &UiMessage,
-        ui: &mut UserInterface,
-        sender: &MessageSender,
-    ) {
-        if message.flags == MSG_SYNC_FLAG || message.direction() == MessageDirection::ToWidget {
-            return;
-        }
-        if !ui.is_node_child_of(message.destination(), self.handle()) {
-            return;
-        }
-        let tile_editor_state = self.tile_editor_state(ui);
-        let mut tile_editor_state = tile_editor_state.lock();
-        let iter = self
-            .tile_editors
-            .iter()
-            .chain(self.property_editors.iter())
-            .chain(self.collider_editors.iter());
-        for editor in iter {
-            editor.lock().handle_ui_message(
-                &mut tile_editor_state,
-                message,
-                ui,
-                &self.tile_book,
-                sender,
-            );
-        }
-        if let Some(ButtonMessage::Click) = message.data() {
-            if message.destination() == self.create_atlas {
-                self.create_tile_set_page(
-                    TileSetPageSource::new_material(),
-                    &tile_editor_state,
-                    sender,
-                );
-            } else if message.destination() == self.create_free {
-                self.create_tile_set_page(
-                    TileSetPageSource::new_free(),
-                    &tile_editor_state,
-                    sender,
-                );
-            } else if message.destination() == self.create_transform {
-                self.create_tile_set_page(
-                    TileSetPageSource::new_transform(),
-                    &tile_editor_state,
-                    sender,
-                );
-            } else if message.destination() == self.create_animation {
-                self.create_tile_set_page(
-                    TileSetPageSource::new_animation(),
-                    &tile_editor_state,
-                    sender,
-                );
-            } else if message.destination() == self.create_page {
-                self.create_brush_page(&tile_editor_state, sender);
-            } else if message.destination() == self.create_tile {
-                self.create_tile(&tile_editor_state, sender);
-            } else {
-                let iter = self
-                    .tile_editors
-                    .iter()
-                    .chain(self.property_editors.iter())
-                    .chain(self.collider_editors.iter());
-                for editor_ref in iter {
-                    let draw_button = editor_ref.lock().draw_button();
-                    if message.destination() == draw_button {
-                        if tile_editor_state.is_active_editor(editor_ref) {
-                            tile_editor_state.set_active_editor(None);
-                            tile_editor_state.set_drawing_mode(DrawingMode::Pick);
-                        } else {
-                            tile_editor_state.set_active_editor(Some(editor_ref.clone()));
-                            tile_editor_state.set_drawing_mode(DrawingMode::Editor);
-                        }
-                    }
-                }
-            }
-        } else if let Some(MaterialFieldMessage::Material(material)) = message.data() {
-            if message.destination() == self.page_material_inspector.field {
-                self.set_page_material(material.clone(), &tile_editor_state, sender);
-            }
-        } else if let Some(Vec2EditorMessage::<u32>::Value(size)) = message.data() {
-            if message.destination() == self.tile_size_inspector.field {
-                self.set_page_tile_size(*size, &tile_editor_state, sender);
-            }
-        } else if let Some(NumericUpDownMessage::<f32>::Value(speed)) = message.data() {
-            if message.destination() == self.animation_speed_inspector.field {
-                self.set_animation_speed(*speed, &tile_editor_state, sender);
-            }
-        } else if let Some(TileHandleEditorMessage::Value(Some(handle))) = message.data() {
-            if message.destination() == self.page_icon_field {
-                self.apply_page_icon(*handle, &tile_editor_state, sender);
-            }
-        }
-    }
-    fn apply_page_icon(
-        &self,
-        icon: TileDefinitionHandle,
-        state: &TileEditorState,
-        sender: &MessageSender,
-    ) {
-        let cmds = match &self.tile_book {
-            TileBook::Empty => return,
-            TileBook::TileSet(tile_set) => state
-                .page_positions()
-                .map(|position| ModifyPageIconCommand {
-                    tile_set: tile_set.clone(),
-                    page: position,
-                    icon,
-                })
-                .map(Command::new)
-                .collect::<Vec<_>>(),
-            TileBook::Brush(brush) => state
-                .page_positions()
-                .map(|position| ModifyBrushPageIconCommand {
-                    brush: brush.clone(),
-                    page: position,
-                    icon,
-                })
-                .map(Command::new)
-                .collect::<Vec<_>>(),
-        };
-        sender.do_command(CommandGroup::from(cmds).with_custom_name("Modify Tile Page Icon"));
-    }
-    /// Create default tiles at any empty tile positions in the current selection, if we are editing
-    /// a tile set.
-    fn create_tile(&self, state: &TileEditorState, sender: &MessageSender) {
-        let TileBook::TileSet(tile_set) = &self.tile_book else {
-            return;
-        };
-        let mut update = TileSetUpdate::default();
-        for handle in state.empty_tiles() {
-            match state.data.page_type(handle.page()) {
-                Some(PageType::Atlas) => {
-                    drop(update.insert(handle, TileDataUpdate::MaterialTile(TileData::default())))
-                }
-                Some(PageType::Freeform) => drop(update.insert(
-                    handle,
-                    TileDataUpdate::FreeformTile(TileDefinition::default()),
-                )),
-                Some(PageType::Transform) => drop(update.insert(
-                    handle,
-                    TileDataUpdate::TransformSet(Some(TileDefinitionHandle::default())),
-                )),
-                _ => (),
-            }
-        }
-        sender.do_command(SetTileSetTilesCommand {
-            tile_set: tile_set.clone(),
-            tiles: update,
-        });
-    }
-    fn create_brush_page(&self, state: &TileEditorState, sender: &MessageSender) {
-        let TileBook::Brush(brush) = &self.tile_book else {
-            return;
-        };
-        let cmds = state
-            .empty_page_positions()
-            .map(|position| SetBrushPageCommand {
-                brush: brush.clone(),
-                position,
-                page: Some(TileMapBrushPage {
-                    icon: TileDefinitionHandle::new(0, 0, 0, -1),
-                    tiles: Tiles::default(),
-                }),
-            })
-            .map(Command::new)
-            .collect::<Vec<_>>();
-        sender.do_command(CommandGroup::from(cmds).with_custom_name("Create Brush Page"));
-    }
-    fn create_tile_set_page(
-        &self,
-        source: TileSetPageSource,
-        state: &TileEditorState,
-        sender: &MessageSender,
-    ) {
-        let TileBook::TileSet(tile_set) = &self.tile_book else {
-            return;
-        };
-        let cmds = state
-            .empty_page_positions()
-            .filter_map(|position| {
-                Some(SetTileSetPageCommand {
-                    tile_set: tile_set.clone(),
-                    position,
-                    page: Some(TileSetPage {
-                        icon: TileDefinitionHandle::try_new(position, Vector2::new(0, -1))?,
-                        source: source.clone(),
-                    }),
-                })
-            })
-            .map(Command::new)
-            .collect::<Vec<_>>();
-        sender.do_command(CommandGroup::from(cmds).with_custom_name("Create Tile Set Page"));
-    }
-    fn set_page_material(
-        &self,
-        material: MaterialResource,
-        state: &TileEditorState,
-        sender: &MessageSender,
-    ) {
-        let TileBook::TileSet(tile_set) = self.tile_book.clone() else {
-            return;
-        };
-        if let Some((page, _)) = state.material_page() {
-            sender.do_command(ModifyPageMaterialCommand {
-                tile_set,
-                page,
-                material,
-            });
-        }
-    }
-    fn set_page_tile_size(
-        &self,
-        size: Vector2<u32>,
-        state: &TileEditorState,
-        sender: &MessageSender,
-    ) {
-        let TileBook::TileSet(tile_set) = self.tile_book.clone() else {
-            return;
-        };
-        if let Some((page, _)) = state.material_page() {
-            sender.do_command(ModifyPageTileSizeCommand {
-                tile_set,
-                page,
-                size,
-            });
-        }
-    }
-    fn set_animation_speed(
-        &self,
-        frame_rate: f32,
-        state: &TileEditorState,
-        sender: &MessageSender,
-    ) {
-        let TileBook::TileSet(tile_set) = self.tile_book.clone() else {
-            return;
-        };
-        if let Some((page, _)) = state.animation_page() {
-            sender.do_command(ModifyAnimationSpeedCommand {
-                tile_set,
-                page,
-                frame_rate,
-            });
-        }
-    }
-}
+// Copyright (c) 2019-present Dmitry Stepanov and Fyrox Engine contributors.
+//
+// Permission is hereby granted, free of charge, to any person obtaining a copy
+// of this software and associated documentation files (the "Software"), to deal
+// in the Software without restriction, including without limitation the rights
+// to use, copy, modify, merge, publish, distribute, sublicense, and/or sell
+// copies of the Software, and to permit persons to whom the Software is
+// furnished to do so, subject to the following conditions:
+//
+// The above copyright notice and this permission notice shall be included in all
+// copies or substantial portions of the Software.
+//
+// THE SOFTWARE IS PROVIDED "AS IS", WITHOUT WARRANTY OF ANY KIND, EXPRESS OR
+// IMPLIED, INCLUDING BUT NOT LIMITED TO THE WARRANTIES OF MERCHANTABILITY,
+// FITNESS FOR A PARTICULAR PURPOSE AND NONINFRINGEMENT. IN NO EVENT SHALL THE
+// AUTHORS OR COPYRIGHT HOLDERS BE LIABLE FOR ANY CLAIM, DAMAGES OR OTHER
+// LIABILITY, WHETHER IN AN ACTION OF CONTRACT, TORT OR OTHERWISE, ARISING FROM,
+// OUT OF OR IN CONNECTION WITH THE SOFTWARE OR THE USE OR OTHER DEALINGS IN THE
+// SOFTWARE.
+
+//! [`TileInspector`] is responsible for the widgets that allow the user to edit a
+//! tile's data. The primary mechanism for doing this is through a collection of
+//! objects that have the [`TileEditor`] trait. Each TileEditor provides its own
+//! widgets and does its own synchronization and message handling, while
+//! `TileInspector` is just responsible for managing the `TileEditor` objects.
+
+use std::fmt::Debug;
+
+use crate::{
+    command::{Command, CommandGroup},
+    plugins::material::editor::{MaterialFieldEditorBuilder, MaterialFieldMessage},
+    send_sync_message, MSG_SYNC_FLAG,
+};
+use fyrox::{
+    asset::{manager::ResourceManager, ResourceDataRef},
+    core::{
+        algebra::Vector2, pool::Handle, reflect::prelude::*, type_traits::prelude::*,
+        visitor::prelude::*,
+    },
+    gui::{
+        button::{Button, ButtonMessage},
+        decorator::DecoratorMessage,
+        expander::ExpanderBuilder,
+        grid::{Column, GridBuilder, Row},
+        message::UiMessage,
+        numeric::{NumericUpDownBuilder, NumericUpDownMessage},
+        stack_panel::StackPanelBuilder,
+        text::TextBuilder,
+        vec::{Vec2EditorBuilder, Vec2EditorMessage},
+        widget::WidgetBuilder,
+        BuildContext, UiNode, UserInterface,
+    },
+    material::{MaterialResource, MaterialResourceExtension},
+    scene::tilemap::{brush::*, tileset::*, *},
+};
+
+use super::*;
+use commands::*;
+use palette::*;
+
+pub const FIELD_LABEL_WIDTH: f32 = 100.0;
+
+struct OptionIterator<I>(Option<I>);
+
+impl<I: Iterator> Iterator for OptionIterator<I> {
+    type Item = I::Item;
+
+    fn next(&mut self) -> Option<Self::Item> {
+        self.0.as_mut()?.next()
+    }
+}
+
+pub struct TileEditorStateRef {
+    pub page: Option<Vector2<i32>>,
+    pub pages_palette: Handle<UiNode>,
+    pub tiles_palette: Handle<UiNode>,
+    pub state: TileDrawStateRef,
+    pub tile_book: TileBook,
+}
+
+impl TileEditorStateRef {
+    pub fn lock(&self) -> TileEditorState {
+        TileEditorState {
+            page: self.page,
+            pages_palette: self.pages_palette,
+            tiles_palette: self.tiles_palette,
+            state: Some(self.state.lock()),
+            data: TileResourceData::new(&self.tile_book),
+        }
+    }
+}
+
+/// A combination of a guard for [`TileDrawState`] and a guard for either a [`TileSetResource`] or a [`TileMapBrushResource`].
+/// This gives a tile editor easy access to all the relevant information, including the current page, the currently selected tiles,
+/// and the data from whatever resource is being edited without needing to keep track of locking and unlocking resources.
+pub struct TileEditorState<'a> {
+    /// The currently open page.
+    page: Option<Vector2<i32>>,
+    /// The handle of the palette widget for pages. This is used with `state` to determine whether
+    /// the current selection is a page.
+    pages_palette: Handle<UiNode>,
+    /// The handle of the palette widget for tiles. This is used with `state` to determine whether
+    /// the current selection is a tile.
+    tiles_palette: Handle<UiNode>,
+    /// The [`TileDrawState`] that contains the currently selected tiles.
+    /// It is Option so that it can be briefly taken and then returned as needed,
+    /// but otherwise it can always be safely assumed to be `Some`.
+    state: Option<TileDrawStateGuard<'a>>,
+    /// The resource that we are editing. This is for read-only access.
+    /// Modifying resources is always done through [`commands`].
+    data: TileResourceData<'a>,
+}
+
+/// An abstract resource guard that could either guard a [`TileSetResource`] or a [`TileMapBrushResource`].
+enum TileResourceData<'a> {
+    Empty,
+    TileSet(ResourceDataRef<'a, TileSet>),
+    Brush(ResourceDataRef<'a, TileMapBrush>),
+}
+
+impl Debug for TileResourceData<'_> {
+    fn fmt(&self, f: &mut std::fmt::Formatter<'_>) -> std::fmt::Result {
+        match self {
+            Self::Empty => write!(f, "Empty"),
+            Self::TileSet(_) => write!(f, "TileSet(..)"),
+            Self::Brush(_) => write!(f, "Brush(..)"),
+        }
+    }
+}
+
+impl<'a> TileResourceData<'a> {
+    fn new(tile_book: &'a TileBook) -> Self {
+        match tile_book {
+            TileBook::Empty => Self::Empty,
+            TileBook::TileSet(resource) => Self::TileSet(resource.data_ref()),
+            TileBook::Brush(resource) => Self::Brush(resource.data_ref()),
+        }
+    }
+    /// The type of the page at the given position, such as atlas, freeform, transform, brush, etc.
+    fn page_type(&self, position: Vector2<i32>) -> Option<PageType> {
+        match self {
+            TileResourceData::Empty => None,
+            TileResourceData::TileSet(tile_set) => tile_set
+                .as_loaded_ref()
+                .and_then(|t| t.get_page(position))
+                .map(|p| p.page_type()),
+            TileResourceData::Brush(brush) => brush.as_loaded_ref().and_then(|t| {
+                if t.has_page_at(position) {
+                    Some(PageType::Brush)
+                } else {
+                    None
+                }
+            }),
+        }
+    }
+    fn tile_set(&self) -> Option<&ResourceDataRef<'a, TileSet>> {
+        if let Self::TileSet(v) = self {
+            Some(v)
+        } else {
+            None
+        }
+    }
+    fn brush(&self) -> Option<&ResourceDataRef<'a, TileMapBrush>> {
+        if let Self::Brush(v) = self {
+            Some(v)
+        } else {
+            None
+        }
+    }
+}
+
+impl<'a> TileEditorState<'a> {
+    fn is_tile_set(&self) -> bool {
+        self.tile_set().is_some()
+    }
+    fn is_brush(&self) -> bool {
+        self.brush().is_some()
+    }
+    fn state(&self) -> &TileDrawStateGuard<'a> {
+        self.state.as_ref().unwrap()
+    }
+    pub fn is_active_editor(&self, editor: &TileEditorRef) -> bool {
+        self.state().is_active_editor(editor)
+    }
+    pub fn is_visible_collider(&self, uuid: Uuid) -> bool {
+        self.state().visible_colliders.contains(&uuid)
+    }
+    pub fn visible_colliders(&self) -> impl Iterator<Item = &Uuid> {
+        self.state().visible_colliders.iter()
+    }
+    pub fn drawing_mode(&self) -> DrawingMode {
+        self.state().drawing_mode
+    }
+    /// Force the UI to update itself as if the state had changed.
+    pub fn touch(&mut self) {
+        let state = self.state.take().unwrap().into_mut("touch");
+        self.state = Some(state.into_const());
+    }
+    pub fn set_active_editor(&mut self, editor: Option<TileEditorRef>) {
+        let mut state = self.state.take().unwrap().into_mut("set_active_editor");
+        state.active_editor = editor;
+        self.state = Some(state.into_const());
+    }
+    pub fn set_drawing_mode(&mut self, mode: DrawingMode) {
+        let mut state = self.state.take().unwrap().into_mut("set_drawing_mode");
+        state.drawing_mode = mode;
+        self.state = Some(state.into_const());
+    }
+    pub fn set_visible_collider(&mut self, uuid: Uuid, visible: bool) {
+        let mut state = self.state.take().unwrap().into_mut("set_visible_collider");
+        state.set_visible_collider(uuid, visible);
+        self.state = Some(state.into_const());
+    }
+    pub fn tile_set(&self) -> Option<&ResourceDataRef<'a, TileSet>> {
+        self.data.tile_set()
+    }
+    pub fn brush(&self) -> Option<&ResourceDataRef<'a, TileMapBrush>> {
+        self.data.brush()
+    }
+    pub fn page(&self) -> Option<Vector2<i32>> {
+        self.page
+    }
+    /// The user is currently selecting pages.
+    pub fn has_pages(&self) -> bool {
+        self.state().selection_palette() == self.pages_palette && self.state().has_selection()
+    }
+    /// The user is currently selecting tiles.
+    pub fn has_tiles(&self) -> bool {
+        self.state().selection_palette() == self.tiles_palette && self.state().has_selection()
+    }
+    /// The number of selected tile positions, regardless of whether those positions actually contain tiles.
+    pub fn tiles_count(&self) -> usize {
+        if self.state().selection_palette() == self.tiles_palette {
+            self.state().selection_positions().len()
+        } else {
+            0
+        }
+    }
+    /// The number of selected page positions, regardless of whether those positions actually contain pages.
+    pub fn pages_count(&self) -> usize {
+        if self.state().selection_palette() == self.pages_palette {
+            self.state().selection_positions().len()
+        } else {
+            0
+        }
+    }
+    pub fn selected_positions(&self) -> impl Iterator<Item = Vector2<i32>> + '_ {
+        self.state().selection_positions().iter().copied()
+    }
+    /// The property layer with the given UUID within the tile set, if we are editing a tile set
+    /// and the tile set has a layer with that UUID. None, otherwise.
+    pub fn find_property(&self, property_id: Uuid) -> Option<&TileSetPropertyLayer> {
+        self.tile_set()?.find_property(property_id)
+    }
+    /// The collider layer with the given UUID within the tile set, if we are editing a tile set
+    /// and the tile set has a layer with that UUID. None, otherwise.
+    pub fn find_collider(&self, collider_id: Uuid) -> Option<&TileSetColliderLayer> {
+        self.tile_set()?.find_collider(collider_id)
+    }
+    /// Iterator over all the property layers of the resource. The iterator will be empty for brushes.
+    pub fn properties(&self) -> impl Iterator<Item = &TileSetPropertyLayer> {
+        OptionIterator(self.tile_set().map(|d| d.properties.iter()))
+    }
+    /// Iterator over all the collider layers of the resource. The iterator will be empty for brushes.
+    pub fn colliders(&self) -> impl Iterator<Item = &TileSetColliderLayer> {
+        OptionIterator(self.tile_set().map(|d| d.colliders.iter()))
+    }
+    pub fn page_positions(&self) -> impl Iterator<Item = Vector2<i32>> + '_ {
+        if self.state().selection_palette() == self.pages_palette {
+            OptionIterator(Some(self.state().selection_positions().iter().copied()))
+        } else {
+            OptionIterator(None)
+        }
+    }
+    /// Iterate through the selected page positions that do not contain pages.
+    pub fn empty_page_positions(&self) -> impl Iterator<Item = Vector2<i32>> + '_ {
+        if self.state().selection_palette() == self.pages_palette {
+            OptionIterator(Some(
+                self.state()
+                    .selection_positions()
+                    .iter()
+                    .copied()
+                    .filter(|p| {
+                        if let Some(tile_set) = self.tile_set() {
+                            !tile_set.pages.contains_key(p)
+                        } else if let Some(brush) = self.brush() {
+                            !brush.pages.contains_key(p)
+                        } else {
+                            false
+                        }
+                    }),
+            ))
+        } else {
+            OptionIterator(None)
+        }
+    }
+    /// Iterate through the selected tile set pages. If we are editing a brush, this iterator will be empty.
+    pub fn tile_set_pages(&self) -> impl Iterator<Item = (Vector2<i32>, &TileSetPage)> {
+        if self.state().selection_palette() == self.pages_palette {
+            OptionIterator(Some(
+                self.state()
+                    .selection_positions()
+                    .iter()
+                    .copied()
+                    .filter_map(|p| Some((p, self.tile_set()?.pages.get(&p)?))),
+            ))
+        } else {
+            OptionIterator(None)
+        }
+    }
+    /// Iterate through the selected brush pages. If we are editing a tile set, this iterator will be empty.
+    pub fn brush_pages(&self) -> impl Iterator<Item = (Vector2<i32>, &TileMapBrushPage)> {
+        if self.state().selection_palette() == self.pages_palette {
+            OptionIterator(Some(
+                self.state()
+                    .selection_positions()
+                    .iter()
+                    .copied()
+                    .filter_map(|p| Some((p, self.brush()?.pages.get(&p)?))),
+            ))
+        } else {
+            OptionIterator(None)
+        }
+    }
+    /// If exactly one page is selected and it happens to be a tile atlas page, then return the position and the page data.
+    pub fn material_page(&self) -> Option<(Vector2<i32>, &TileMaterial)> {
+        let mut pages = self.tile_set_pages();
+        let result = pages.next();
+        if pages.next().is_some() {
+            return None;
+        }
+        let (position, page) = result?;
+        if let TileSetPageSource::Atlas(m) = &page.source {
+            Some((position, m))
+        } else {
+            None
+        }
+    }
+    /// If exactly one page is selected and it happens to be an animation page, then return the position and the page data.
+    pub fn animation_page(&self) -> Option<(Vector2<i32>, &AnimationTiles)> {
+        let mut pages = self.tile_set_pages();
+        let result = pages.next();
+        if pages.next().is_some() {
+            return None;
+        }
+        let (position, page) = result?;
+        if let TileSetPageSource::Animation(m) = &page.source {
+            Some((position, m))
+        } else {
+            None
+        }
+    }
+    /// Iterate the selected positions in the form of `TileDefinitionHandle` using the current page for page coordinates.
+    pub fn tile_handles(&self) -> impl Iterator<Item = TileDefinitionHandle> + '_ {
+        let page = self.page;
+        self.state()
+            .selection_positions()
+            .iter()
+            .copied()
+            .filter_map(move |p| TileDefinitionHandle::try_new(page?, p))
+    }
+    /// Iterate the selected positions in the form of `TileDefinitionHandle` using the current page for page coordinates.
+    /// and skip any position that already contains a tile.
+    pub fn empty_tiles(&self) -> impl Iterator<Item = TileDefinitionHandle> + '_ {
+        let page = self.page;
+        self.state()
+            .selection_positions()
+            .iter()
+            .copied()
+            .filter_map(move |p| TileDefinitionHandle::try_new(page?, p))
+            .filter(|handle| {
+                let Some(tile_set) = self.tile_set() else {
+                    return false;
+                };
+                tile_set.is_free_at((*handle).into())
+            })
+    }
+    /// Iterate the selected freeform tiles to produce pairs of tile handles and borrows of the material bounds for each tile.
+    pub fn tile_material_bounds(
+        &self,
+    ) -> impl Iterator<Item = (TileDefinitionHandle, &TileMaterialBounds)> {
+        let page = self.page;
+        self.state()
+            .selection_positions()
+            .iter()
+            .copied()
+            .filter_map(move |p| {
+                let handle = TileDefinitionHandle::try_new(page?, p)?;
+                Some((handle, self.tile_set()?.tile_bounds(handle)?))
+            })
+    }
+    /// Iterate the selected tile set tiles to produce pairs of tile handles and borrows of data for each tile.
+    pub fn tile_data(&self) -> impl Iterator<Item = (TileDefinitionHandle, &TileData)> {
+        let page = self.page;
+        self.state()
+            .selection_positions()
+            .iter()
+            .copied()
+            .filter_map(move |p| {
+                let handle = TileDefinitionHandle::try_new(page?, p)?;
+                Some((handle, self.tile_set()?.tile_data(handle)?))
+            })
+    }
+    /// Iterate over the selected positions and produce tile handle pairs where the first handle refers to
+    /// the selected position and the second handle refers to handle that the tile redirects to.
+    pub fn tile_redirect(
+        &self,
+    ) -> impl Iterator<Item = (TileDefinitionHandle, TileDefinitionHandle)> + '_ {
+        let page = self.page;
+        self.state()
+            .selection_positions()
+            .iter()
+            .copied()
+            .filter_map(move |p| {
+                let handle = TileDefinitionHandle::try_new(page?, p)?;
+                if let Some(tile_set) = self.tile_set() {
+                    Some((handle, tile_set.tile_redirect(handle)?))
+                } else {
+                    Some((handle, self.brush()?.tile_redirect(handle)?))
+                }
+            })
+    }
+}
+
+fn make_button(
+    title: &str,
+    tooltip: &str,
+    row: usize,
+    column: usize,
+    ctx: &mut BuildContext,
+) -> Handle<UiNode> {
+    ButtonBuilder::new(
+        WidgetBuilder::new()
+            .on_row(row)
+            .on_column(column)
+            .with_height(24.0)
+            .with_margin(Thickness::uniform(1.0))
+            .with_tooltip(make_simple_tooltip(ctx, tooltip)),
+    )
+    .with_text(title)
+    .build(ctx)
+}
+
+fn make_label(name: &str, ctx: &mut BuildContext) -> Handle<UiNode> {
+    TextBuilder::new(WidgetBuilder::new())
+        .with_text(name)
+        .build(ctx)
+}
+
+fn highlight_tool_button(button: Handle<UiNode>, highlight: bool, ui: &UserInterface) {
+    if button.is_none() {
+        return;
+    }
+    let decorator = *ui.try_get_of_type::<Button>(button).unwrap().decorator;
+    ui.send_message(DecoratorMessage::select(
+        decorator,
+        MessageDirection::ToWidget,
+        highlight,
+    ));
+}
+
+fn send_visibility(ui: &UserInterface, destination: Handle<UiNode>, visible: bool) {
+    ui.send_message(WidgetMessage::visibility(
+        destination,
+        MessageDirection::ToWidget,
+        visible,
+    ));
+}
+
+fn make_property_editors(
+    state: &TileEditorState,
+    editors: &mut Vec<(Uuid, TileEditorRef)>,
+    ctx: &mut BuildContext,
+) {
+    editors.clear();
+    for prop_layer in state.properties() {
+        editors.push((
+            prop_layer.uuid,
+            Arc::new(Mutex::new(TilePropertyEditor::new(
+                prop_layer,
+                &find_property_value(prop_layer, state),
+                ctx,
+            ))),
+        ));
+    }
+}
+
+fn make_collider_editors(
+    state: &TileEditorState,
+    editors: &mut Vec<(Uuid, TileEditorRef)>,
+    ctx: &mut BuildContext,
+) {
+    editors.clear();
+    editors.clear();
+    for collider_layer in state.colliders() {
+        editors.push((
+            collider_layer.uuid,
+            Arc::new(Mutex::new(TileColliderEditor::new(
+                collider_layer,
+                find_collider_value(collider_layer, state),
+                ctx,
+            ))),
+        ));
+    }
+}
+
+fn find_property_value(
+    prop_layer: &TileSetPropertyLayer,
+    state: &TileEditorState,
+) -> TileSetPropertyOptionValue {
+    let mut result = prop_layer.prop_type.default_option_value();
+    let default_value = prop_layer.prop_type.default_value();
+    for (_, data) in state.tile_data() {
+        let value = data
+            .properties
+            .get(&prop_layer.uuid)
+            .unwrap_or(&default_value);
+        result.intersect(value);
+    }
+    result
+}
+
+fn find_collider_value(
+    collider_layer: &TileSetColliderLayer,
+    state: &TileEditorState,
+) -> TileCollider {
+    let uuid = &collider_layer.uuid;
+    let mut iter = state
+        .tile_data()
+        .map(|d| d.1)
+        .map(|d| d.colliders.get(uuid));
+    iter.next()
+        .map(|c| c.cloned().unwrap_or_default())
+        .unwrap_or_default()
+}
+
+#[derive(Clone, Default, Debug, Visit, Reflect)]
+struct InspectorField {
+    handle: Handle<UiNode>,
+    field: Handle<UiNode>,
+}
+
+impl InspectorField {
+    fn new(label: &str, field: Handle<UiNode>, ctx: &mut BuildContext) -> Self {
+        let label = make_label(label, ctx);
+        Self {
+            handle: GridBuilder::new(
+                WidgetBuilder::new()
+                    .with_margin(Thickness::top_bottom(3.0))
+                    .with_child(label)
+                    .with_child(field),
+            )
+            .add_row(Row::auto())
+            .add_column(Column::strict(FIELD_LABEL_WIDTH))
+            .add_column(Column::stretch())
+            .build(ctx),
+            field,
+        }
+    }
+}
+
+/// Object that keeps track of the editors for all the property layers.
+#[derive(Clone, Default, Visit, Reflect)]
+struct PropertyEditors {
+    handle: Handle<UiNode>,
+    content: Handle<UiNode>,
+    #[visit(skip)]
+    #[reflect(hidden)]
+    editors: Vec<(Uuid, TileEditorRef)>,
+}
+
+impl Debug for PropertyEditors {
+    fn fmt(&self, f: &mut std::fmt::Formatter<'_>) -> std::fmt::Result {
+        f.debug_struct("PropertyEditors")
+            .field("handle", &self.handle)
+            .field("content", &self.content)
+            .finish()
+    }
+}
+
+impl PropertyEditors {
+    fn new(state: &TileEditorState, ctx: &mut BuildContext<'_>) -> Self {
+        let mut editors = Vec::default();
+        make_property_editors(state, &mut editors, ctx);
+        let content = StackPanelBuilder::new(
+            WidgetBuilder::new().with_children(editors.iter().map(|v| v.1.lock().handle())),
+        )
+        .build(ctx);
+        Self {
+            handle: ExpanderBuilder::new(WidgetBuilder::new())
+                .with_header(make_label("Properties", ctx))
+                .with_content(content)
+                .build(ctx),
+            content,
+            editors,
+        }
+    }
+    fn iter(&self) -> impl Iterator<Item = &TileEditorRef> + '_ {
+        self.editors.iter().map(|v| &v.1)
+    }
+    fn sync_to_model(&mut self, state: &TileEditorState, ui: &mut UserInterface) {
+        // Check whether the list of layers has changed. Have layers been added or removed or changed their order?
+        if self.needs_rebuild(state) {
+            // The list has changed somehow, so remove the old editors and construct an all new editor for each layer.
+            for (_, editor) in self.editors.iter() {
+                ui.send_message(WidgetMessage::remove(
+                    editor.lock().handle(),
+                    MessageDirection::ToWidget,
+                ));
+            }
+            make_property_editors(state, &mut self.editors, &mut ui.build_ctx());
+            for (_, editor) in self.editors.iter() {
+                ui.send_message(WidgetMessage::link(
+                    editor.lock().handle(),
+                    MessageDirection::ToWidget,
+                    self.content,
+                ));
+            }
+        } else {
+            // The list has not changed, so just sync each editor because one of the layers may have changed.
+            for (_, editor) in self.editors.iter() {
+                editor.lock().sync_to_model(state, ui);
+            }
+        }
+    }
+    /// Check whether the tile set's layer list matches our list of editors.
+    fn needs_rebuild(&self, state: &TileEditorState) -> bool {
+        // Do the layers and the editors have the same UUIDs in the same order?
+        !self
+            .editors
+            .iter()
+            .map(|v| v.0)
+            .eq(state.properties().map(|v| v.uuid))
+    }
+}
+
+/// Object that keeps track of the editors for all the collider layers.
+#[derive(Clone, Default, Visit, Reflect)]
+struct ColliderEditors {
+    handle: Handle<UiNode>,
+    content: Handle<UiNode>,
+    #[visit(skip)]
+    #[reflect(hidden)]
+    editors: Vec<(Uuid, TileEditorRef)>,
+}
+
+impl Debug for ColliderEditors {
+    fn fmt(&self, f: &mut std::fmt::Formatter<'_>) -> std::fmt::Result {
+        f.debug_struct("ColliderEditors")
+            .field("handle", &self.handle)
+            .field("content", &self.content)
+            .finish()
+    }
+}
+
+impl ColliderEditors {
+    fn new(state: &TileEditorState, ctx: &mut BuildContext<'_>) -> Self {
+        let mut editors = Vec::default();
+        make_collider_editors(state, &mut editors, ctx);
+        let content = StackPanelBuilder::new(
+            WidgetBuilder::new().with_children(editors.iter().map(|v| v.1.lock().handle())),
+        )
+        .build(ctx);
+        Self {
+            handle: ExpanderBuilder::new(WidgetBuilder::new())
+                .with_header(make_label("Colliders", ctx))
+                .with_content(content)
+                .build(ctx),
+            content,
+            editors,
+        }
+    }
+    fn iter(&self) -> impl Iterator<Item = &TileEditorRef> + '_ {
+        self.editors.iter().map(|v| &v.1)
+    }
+    fn sync_to_model(&mut self, state: &TileEditorState, ui: &mut UserInterface) {
+        // Check whether the list of layers has changed. Have layers been added or removed or changed their order?
+        if self.needs_rebuild(state) {
+            // The list has changed somehow, so remove the old editors and construct an all new editor for each layer.
+            for (_, editor) in self.editors.iter() {
+                ui.send_message(WidgetMessage::remove(
+                    editor.lock().handle(),
+                    MessageDirection::ToWidget,
+                ));
+            }
+            make_collider_editors(state, &mut self.editors, &mut ui.build_ctx());
+            for (_, editor) in self.editors.iter() {
+                ui.send_message(WidgetMessage::link(
+                    editor.lock().handle(),
+                    MessageDirection::ToWidget,
+                    self.content,
+                ));
+            }
+        } else {
+            // The list has not changed, so just sync each editor because one of the layers may have changed.
+            for (_, editor) in self.editors.iter() {
+                editor.lock().sync_to_model(state, ui);
+            }
+        }
+    }
+    /// Check whether the tile set's layer list matches our list of editors.
+    fn needs_rebuild(&self, state: &TileEditorState) -> bool {
+        // Do the layers and the editors have the same UUIDs in the same order?
+        !self
+            .editors
+            .iter()
+            .map(|v| v.0)
+            .eq(state.colliders().map(|v| v.uuid))
+    }
+}
+
+#[derive(Visit, Reflect)]
+pub struct TileInspector {
+    handle: Handle<UiNode>,
+    /// The shared state that represents the user's currently selected tool and tiles.
+    #[visit(skip)]
+    #[reflect(hidden)]
+    state: TileDrawStateRef,
+    /// The tile set editor palette widget that allows the user to select a page.
+    /// This is *not* a widget within the TileInspector, but the TileInspector needs to have
+    /// the handle in order to determine where the user is selecting.
+    pages_palette: Handle<UiNode>,
+    /// The tile set editor palette widget that allows the user to select a tile.
+    /// This is *not* a widget within the TileInspector, but the TileInspector needs to have
+    /// the handle in order to determine where the user is selecting.
+    tiles_palette: Handle<UiNode>,
+    /// The current resource to be edited.
+    tile_book: TileBook,
+    /// The collection of buttons for creating a new tile set page.
+    tile_set_page_creator: Handle<UiNode>,
+    /// The panel containing the button for creating a new brush page.
+    brush_page_creator: Handle<UiNode>,
+    /// The editor for changing the size of tiles in a tile atlas page.
+    tile_size_inspector: InspectorField,
+    /// The editor for changing the frame rate of an animation page.
+    animation_speed_inspector: InspectorField,
+    /// Button for creating a brush tile.
+    create_tile: Handle<UiNode>,
+    /// Button for creating a brush page.
+    create_page: Handle<UiNode>,
+    /// Button for creating an atlas page in a tile set.
+    create_atlas: Handle<UiNode>,
+    /// Button for creating a freeform page in a tile set.
+    create_free: Handle<UiNode>,
+    /// Button for creating a transform set page in a tile set.
+    create_transform: Handle<UiNode>,
+    /// Button for creating a animation page in a tile set.
+    create_animation: Handle<UiNode>,
+    /// A list of tile editors.
+    #[visit(skip)]
+    #[reflect(hidden)]
+    tile_editors: Vec<TileEditorRef>,
+    /// Inspector for setting the material of an atlas page.
+    page_material_inspector: InspectorField,
+    /// Handle of the material field of an atlas page.
+    page_material_field: Handle<UiNode>,
+    /// Field for setting the icon of a page.
+    page_icon_field: Handle<UiNode>,
+    /// Editors for every property layer.
+    property_editors: PropertyEditors,
+    /// Editors for every collider layer.
+    collider_editors: ColliderEditors,
+}
+
+impl Debug for TileInspector {
+    fn fmt(&self, f: &mut std::fmt::Formatter<'_>) -> std::fmt::Result {
+        f.debug_struct("TileInspector")
+            .field("handle", &self.handle)
+            .finish()
+    }
+}
+
+impl TileInspector {
+    pub fn new(
+        state: TileDrawStateRef,
+        pages_palette: Handle<UiNode>,
+        tiles_palette: Handle<UiNode>,
+        tile_book: TileBook,
+        _resource_manager: ResourceManager,
+        sender: MessageSender,
+        ctx: &mut BuildContext,
+    ) -> Self {
+        let create_page;
+        let create_atlas;
+        let create_free;
+        let create_transform;
+        let create_animation;
+
+        let tile_editors: Vec<TileEditorRef> = vec![
+            Arc::new(Mutex::new(TileMaterialEditor::new(ctx, sender.clone()))) as TileEditorRef,
+            Arc::new(Mutex::new(TileColorEditor::new(ctx))) as TileEditorRef,
+            Arc::new(Mutex::new(TileHandleEditor::new(None, ctx))) as TileEditorRef,
+        ];
+
+        let creator_label_0 = make_label("Create New Page", ctx);
+        let creator_label_1 = make_label("Create New Page", ctx);
+
+        let brush_page_creator = StackPanelBuilder::new(
+            WidgetBuilder::new()
+                .with_visibility(false)
+                .on_row(1)
+                .with_child(creator_label_0)
+                .with_child({
+                    create_page = make_button("Add Page", "Create a brush tile page.", 0, 0, ctx);
+                    create_page
+                }),
+        )
+        .build(ctx);
+        let create_tile = make_button("Create Tile", "Add a tile to this page.", 0, 0, ctx);
+        let tile_set_page_creator =
+            GridBuilder::new(WidgetBuilder::new()
+            .with_visibility(false)
+            .with_child(creator_label_1)
+            .with_child({
+                create_atlas =
+                    make_button("Tile Atlas", "Create a atlas texture tile page.", 1, 0, ctx);
+                create_atlas
+            })
+            .with_child({
+                create_free =
+                    make_button("Free Tiles", "Create an arbitrary tile page, with no limits on material and uv coordinates.", 2, 0, ctx);
+                create_free
+            })
+            .with_child({
+                create_transform =
+                    make_button("Transform", "Create a page that controls how tiles flip and rotate.", 3, 0, ctx);
+                create_transform
+            })
+            .with_child({
+                create_animation =
+                    make_button("Animation", "Create a page that controls how tiles animate.", 4, 0, ctx);
+                create_animation
+            })
+        ).add_column(Column::stretch())
+        .add_row(Row::auto())
+        .add_row(Row::auto())
+        .add_row(Row::auto())
+        .add_row(Row::auto())
+        .add_row(Row::auto())
+        .build(ctx);
+        let page_material_field = MaterialFieldEditorBuilder::new(
+            WidgetBuilder::new().on_column(1),
+        )
+        .build(ctx, sender.clone(), DEFAULT_TILE_MATERIAL.deep_copy());
+        let page_material_inspector = InspectorField::new("Material", page_material_field, ctx);
+        let tile_size_field =
+            Vec2EditorBuilder::<u32>::new(WidgetBuilder::new().on_column(1)).build(ctx);
+        let tile_size_inspector = InspectorField::new("Tile Size", tile_size_field, ctx);
+        let frame_rate_field = NumericUpDownBuilder::<f32>::new(WidgetBuilder::new().on_column(1))
+            .with_min_value(0.0)
+            .build(ctx);
+        let animation_speed_inspector = InspectorField::new("Frame Rate", frame_rate_field, ctx);
+        let page_icon_field = TileHandleFieldBuilder::new(WidgetBuilder::new())
+            .with_label("Page Icon")
+            .build(ctx);
+        let tile_editor_state = TileEditorStateRef {
+            page: None,
+            state: state.clone(),
+            pages_palette,
+            tiles_palette,
+            tile_book: tile_book.clone(),
+        };
+        let tile_editor_state_lock = tile_editor_state.lock();
+        let property_editors = PropertyEditors::new(&tile_editor_state_lock, ctx);
+        let collider_editors = ColliderEditors::new(&tile_editor_state_lock, ctx);
+        let handle = StackPanelBuilder::new(
+            WidgetBuilder::new()
+                .with_child(tile_set_page_creator)
+                .with_child(brush_page_creator)
+                .with_child(page_icon_field)
+                .with_child(page_material_inspector.handle)
+                .with_child(tile_size_inspector.handle)
+                .with_child(animation_speed_inspector.handle)
+                .with_child(create_tile)
+                .with_children(tile_editors.iter().map(|e| e.lock().handle()))
+                .with_child(property_editors.handle)
+                .with_child(collider_editors.handle),
+        )
+        .build(ctx);
+        Self {
+            handle,
+            state,
+            pages_palette,
+            tiles_palette,
+            tile_book,
+            tile_editors,
+            brush_page_creator,
+            tile_set_page_creator,
+            page_material_inspector,
+            page_material_field,
+            tile_size_inspector,
+            animation_speed_inspector,
+            create_tile,
+            create_page,
+            create_atlas,
+            create_free,
+            create_transform,
+            create_animation,
+            page_icon_field,
+            property_editors,
+            collider_editors,
+        }
+    }
+    pub fn handle(&self) -> Handle<UiNode> {
+        self.handle
+    }
+    pub fn set_tile_resource(&mut self, tile_book: TileBook, ui: &mut UserInterface) {
+        self.tile_book = tile_book;
+        self.sync_to_model(ui);
+    }
+    fn tile_editor_state(&self, ui: &UserInterface) -> TileEditorStateRef {
+        let page = if self.state.lock().selection_palette() != self.tiles_palette {
+            None
+        } else {
+            ui.node(self.tiles_palette)
+                .cast::<PaletteWidget>()
+                .unwrap()
+                .page
+        };
+        TileEditorStateRef {
+            page,
+            pages_palette: self.pages_palette,
+            tiles_palette: self.tiles_palette,
+            state: self.state.clone(),
+            tile_book: self.tile_book.clone(),
+        }
+    }
+    pub fn sync_to_model(&mut self, ui: &mut UserInterface) {
+        let tile_editor_state = self.tile_editor_state(ui);
+        let tile_editor_state = tile_editor_state.lock();
+        self.property_editors.sync_to_model(&tile_editor_state, ui);
+        self.collider_editors.sync_to_model(&tile_editor_state, ui);
+        drop(tile_editor_state);
+        self.sync_to_state(ui);
+    }
+    pub fn sync_to_state(&mut self, ui: &mut UserInterface) {
+        let tile_editor_state = self.tile_editor_state(ui);
+        let state = tile_editor_state.lock();
+        let empty_tiles = state.empty_tiles().next().is_some();
+        let empty_pages = state.empty_page_positions().next().is_some();
+        let tile_set_empty_pages = state.tile_set().is_some() && empty_pages;
+        let brush_empty_pages = state.brush().is_some() && empty_pages;
+        let tile_data_selected = state.tile_data().next().is_some();
+        let mat_page_selected = state.material_page().is_some();
+        let anim_page_selected = state.animation_page().is_some();
+        send_visibility(ui, self.tile_set_page_creator, tile_set_empty_pages);
+        send_visibility(ui, self.brush_page_creator, brush_empty_pages);
+        send_visibility(ui, self.create_tile, empty_tiles);
+        send_visibility(ui, self.tile_set_page_creator, tile_set_empty_pages);
+        send_visibility(
+            ui,
+            self.animation_speed_inspector.handle,
+            anim_page_selected,
+        );
+        send_visibility(ui, self.tile_size_inspector.handle, mat_page_selected);
+        send_visibility(ui, self.page_material_inspector.handle, mat_page_selected);
+        send_visibility(
+            ui,
+            self.page_icon_field,
+            state.tile_set_pages().next().is_some() || state.brush_pages().next().is_some(),
+        );
+        send_visibility(ui, self.property_editors.handle, tile_data_selected);
+        send_visibility(ui, self.collider_editors.handle, tile_data_selected);
+        self.sync_to_page(&state, ui);
+        let page_icon = self.find_page_icon(&state);
+        send_sync_message(
+            ui,
+            TileHandleEditorMessage::value(
+                self.page_icon_field,
+                MessageDirection::ToWidget,
+                page_icon,
+            ),
+        );
+        let iter = self
+            .tile_editors
+            .iter()
+            .chain(self.property_editors.iter())
+            .chain(self.collider_editors.iter());
+        for editor_ref in iter {
+            let mut editor = editor_ref.lock();
+            editor.sync_to_state(&state, ui);
+            let draw_button = editor.draw_button();
+            drop(editor);
+            highlight_tool_button(
+                draw_button,
+                state.drawing_mode() == DrawingMode::Editor && state.is_active_editor(editor_ref),
+                ui,
+            );
+        }
+    }
+    fn find_page_icon(&self, state: &TileEditorState) -> Option<TileDefinitionHandle> {
+        if state.is_tile_set() {
+            let mut iter = state.tile_set_pages().map(|(_, p)| p.icon);
+            let icon = iter.next()?;
+            if iter.all(|h| h == icon) {
+                Some(icon)
+            } else {
+                None
+            }
+        } else if state.is_brush() {
+            let mut iter = state.brush_pages().map(|(_, p)| p.icon);
+            let icon = iter.next()?;
+            if iter.all(|h| h == icon) {
+                Some(icon)
+            } else {
+                None
+            }
+        } else {
+            None
+        }
+    }
+    fn sync_to_page(&mut self, state: &TileEditorState, ui: &mut UserInterface) {
+        if let Some((_, mat)) = state.material_page() {
+            send_sync_message(
+                ui,
+                Vec2EditorMessage::value(
+                    self.tile_size_inspector.field,
+                    MessageDirection::ToWidget,
+                    mat.tile_size,
+                ),
+            );
+            send_sync_message(
+                ui,
+                MaterialFieldMessage::material(
+                    self.page_material_inspector.field,
+                    MessageDirection::ToWidget,
+                    mat.material.clone(),
+                ),
+            );
+        } else if let Some((_, anim)) = state.animation_page() {
+            send_sync_message(
+                ui,
+                NumericUpDownMessage::value(
+                    self.animation_speed_inspector.field,
+                    MessageDirection::ToWidget,
+                    anim.frame_rate,
+                ),
+            );
+        }
+    }
+    pub fn handle_ui_message(
+        &self,
+        message: &UiMessage,
+        ui: &mut UserInterface,
+        sender: &MessageSender,
+    ) {
+        if message.flags == MSG_SYNC_FLAG || message.direction() == MessageDirection::ToWidget {
+            return;
+        }
+        if !ui.is_node_child_of(message.destination(), self.handle()) {
+            return;
+        }
+        let tile_editor_state = self.tile_editor_state(ui);
+        let mut tile_editor_state = tile_editor_state.lock();
+        let iter = self
+            .tile_editors
+            .iter()
+            .chain(self.property_editors.iter())
+            .chain(self.collider_editors.iter());
+        for editor in iter {
+            editor.lock().handle_ui_message(
+                &mut tile_editor_state,
+                message,
+                ui,
+                &self.tile_book,
+                sender,
+            );
+        }
+        if let Some(ButtonMessage::Click) = message.data() {
+            if message.destination() == self.create_atlas {
+                self.create_tile_set_page(
+                    TileSetPageSource::new_material(),
+                    &tile_editor_state,
+                    sender,
+                );
+            } else if message.destination() == self.create_free {
+                self.create_tile_set_page(
+                    TileSetPageSource::new_free(),
+                    &tile_editor_state,
+                    sender,
+                );
+            } else if message.destination() == self.create_transform {
+                self.create_tile_set_page(
+                    TileSetPageSource::new_transform(),
+                    &tile_editor_state,
+                    sender,
+                );
+            } else if message.destination() == self.create_animation {
+                self.create_tile_set_page(
+                    TileSetPageSource::new_animation(),
+                    &tile_editor_state,
+                    sender,
+                );
+            } else if message.destination() == self.create_page {
+                self.create_brush_page(&tile_editor_state, sender);
+            } else if message.destination() == self.create_tile {
+                self.create_tile(&tile_editor_state, sender);
+            } else {
+                let iter = self
+                    .tile_editors
+                    .iter()
+                    .chain(self.property_editors.iter())
+                    .chain(self.collider_editors.iter());
+                for editor_ref in iter {
+                    let draw_button = editor_ref.lock().draw_button();
+                    if message.destination() == draw_button {
+                        if tile_editor_state.is_active_editor(editor_ref) {
+                            tile_editor_state.set_active_editor(None);
+                            tile_editor_state.set_drawing_mode(DrawingMode::Pick);
+                        } else {
+                            tile_editor_state.set_active_editor(Some(editor_ref.clone()));
+                            tile_editor_state.set_drawing_mode(DrawingMode::Editor);
+                        }
+                    }
+                }
+            }
+        } else if let Some(MaterialFieldMessage::Material(material)) = message.data() {
+            if message.destination() == self.page_material_inspector.field {
+                self.set_page_material(material.clone(), &tile_editor_state, sender);
+            }
+        } else if let Some(Vec2EditorMessage::<u32>::Value(size)) = message.data() {
+            if message.destination() == self.tile_size_inspector.field {
+                self.set_page_tile_size(*size, &tile_editor_state, sender);
+            }
+        } else if let Some(NumericUpDownMessage::<f32>::Value(speed)) = message.data() {
+            if message.destination() == self.animation_speed_inspector.field {
+                self.set_animation_speed(*speed, &tile_editor_state, sender);
+            }
+        } else if let Some(TileHandleEditorMessage::Value(Some(handle))) = message.data() {
+            if message.destination() == self.page_icon_field {
+                self.apply_page_icon(*handle, &tile_editor_state, sender);
+            }
+        }
+    }
+    fn apply_page_icon(
+        &self,
+        icon: TileDefinitionHandle,
+        state: &TileEditorState,
+        sender: &MessageSender,
+    ) {
+        let cmds = match &self.tile_book {
+            TileBook::Empty => return,
+            TileBook::TileSet(tile_set) => state
+                .page_positions()
+                .map(|position| ModifyPageIconCommand {
+                    tile_set: tile_set.clone(),
+                    page: position,
+                    icon,
+                })
+                .map(Command::new)
+                .collect::<Vec<_>>(),
+            TileBook::Brush(brush) => state
+                .page_positions()
+                .map(|position| ModifyBrushPageIconCommand {
+                    brush: brush.clone(),
+                    page: position,
+                    icon,
+                })
+                .map(Command::new)
+                .collect::<Vec<_>>(),
+        };
+        sender.do_command(CommandGroup::from(cmds).with_custom_name("Modify Tile Page Icon"));
+    }
+    /// Create default tiles at any empty tile positions in the current selection, if we are editing
+    /// a tile set.
+    fn create_tile(&self, state: &TileEditorState, sender: &MessageSender) {
+        let TileBook::TileSet(tile_set) = &self.tile_book else {
+            return;
+        };
+        let mut update = TileSetUpdate::default();
+        for handle in state.empty_tiles() {
+            match state.data.page_type(handle.page()) {
+                Some(PageType::Atlas) => {
+                    drop(update.insert(handle, TileDataUpdate::MaterialTile(TileData::default())))
+                }
+                Some(PageType::Freeform) => drop(update.insert(
+                    handle,
+                    TileDataUpdate::FreeformTile(TileDefinition::default()),
+                )),
+                Some(PageType::Transform) => drop(update.insert(
+                    handle,
+                    TileDataUpdate::TransformSet(Some(TileDefinitionHandle::default())),
+                )),
+                Some(PageType::Animation) => drop(update.insert(
+                    handle,
+                    TileDataUpdate::TransformSet(Some(TileDefinitionHandle::default())),
+                )),
+                _ => (),
+            }
+        }
+        sender.do_command(SetTileSetTilesCommand {
+            tile_set: tile_set.clone(),
+            tiles: update,
+        });
+    }
+    fn create_brush_page(&self, state: &TileEditorState, sender: &MessageSender) {
+        let TileBook::Brush(brush) = &self.tile_book else {
+            return;
+        };
+        let cmds = state
+            .empty_page_positions()
+            .map(|position| SetBrushPageCommand {
+                brush: brush.clone(),
+                position,
+                page: Some(TileMapBrushPage {
+                    icon: TileDefinitionHandle::new(0, 0, 0, -1),
+                    tiles: Tiles::default(),
+                }),
+            })
+            .map(Command::new)
+            .collect::<Vec<_>>();
+        sender.do_command(CommandGroup::from(cmds).with_custom_name("Create Brush Page"));
+    }
+    fn create_tile_set_page(
+        &self,
+        source: TileSetPageSource,
+        state: &TileEditorState,
+        sender: &MessageSender,
+    ) {
+        let TileBook::TileSet(tile_set) = &self.tile_book else {
+            return;
+        };
+        let cmds = state
+            .empty_page_positions()
+            .filter_map(|position| {
+                Some(SetTileSetPageCommand {
+                    tile_set: tile_set.clone(),
+                    position,
+                    page: Some(TileSetPage {
+                        icon: TileDefinitionHandle::try_new(position, Vector2::new(0, -1))?,
+                        source: source.clone(),
+                    }),
+                })
+            })
+            .map(Command::new)
+            .collect::<Vec<_>>();
+        sender.do_command(CommandGroup::from(cmds).with_custom_name("Create Tile Set Page"));
+    }
+    fn set_page_material(
+        &self,
+        material: MaterialResource,
+        state: &TileEditorState,
+        sender: &MessageSender,
+    ) {
+        let TileBook::TileSet(tile_set) = self.tile_book.clone() else {
+            return;
+        };
+        if let Some((page, _)) = state.material_page() {
+            sender.do_command(ModifyPageMaterialCommand {
+                tile_set,
+                page,
+                material,
+            });
+        }
+    }
+    fn set_page_tile_size(
+        &self,
+        size: Vector2<u32>,
+        state: &TileEditorState,
+        sender: &MessageSender,
+    ) {
+        let TileBook::TileSet(tile_set) = self.tile_book.clone() else {
+            return;
+        };
+        if let Some((page, _)) = state.material_page() {
+            sender.do_command(ModifyPageTileSizeCommand {
+                tile_set,
+                page,
+                size,
+            });
+        }
+    }
+    fn set_animation_speed(
+        &self,
+        frame_rate: f32,
+        state: &TileEditorState,
+        sender: &MessageSender,
+    ) {
+        let TileBook::TileSet(tile_set) = self.tile_book.clone() else {
+            return;
+        };
+        if let Some((page, _)) = state.animation_page() {
+            sender.do_command(ModifyAnimationSpeedCommand {
+                tile_set,
+                page,
+                frame_rate,
+            });
+        }
+    }
+}