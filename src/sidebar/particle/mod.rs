--- conflicted
+++ resolved
@@ -328,20 +328,6 @@
             }
 
             match message.data() {
-<<<<<<< HEAD
-                UiMessageData::Vec3Editor(Vec3EditorMessage::Value(value)) => {
-                    if particle_system.acceleration() != *value
-                        && message.destination() == self.acceleration
-                    {
-                        self.sender
-                            .send(Message::do_scene_command(SetAccelerationCommand::new(
-                                handle, *value,
-                            )))
-                            .unwrap();
-                    }
-                }
-=======
->>>>>>> 0b635f7b
                 UiMessageData::Button(ButtonMessage::Click) => {
                     if message.destination() == self.add_box_emitter {
                         self.sender
