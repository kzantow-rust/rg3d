use crate::{
    interaction::InteractionMode,
    make_color_material,
    scene::{
        commands::terrain::{ModifyTerrainHeightCommand, ModifyTerrainLayerMaskCommand},
        EditorScene, Selection,
    },
    settings::Settings,
    GameEngine, Message, MSG_SYNC_FLAG,
};
use rg3d::engine::Engine;
use rg3d::{
    core::{
        algebra::{Matrix4, Point3, Vector2, Vector3},
        arrayvec::ArrayVec,
        color::Color,
        math::vector_to_quat,
        pool::Handle,
    },
    gui::{
        inspector::{
            editors::{
                enumeration::EnumPropertyEditorDefinition, PropertyEditorDefinitionContainer,
            },
            Inspector, InspectorBuilder, InspectorContext,
        },
        message::{
            FieldKind, InspectorMessage, MessageDirection, UiMessage, UiMessageData, WidgetMessage,
            WindowMessage,
        },
        widget::WidgetBuilder,
        window::{WindowBuilder, WindowTitle},
        BuildContext, UiNode, UserInterface,
    },
    scene::{
        base::BaseBuilder,
        graph::Graph,
        mesh::{
            surface::{SurfaceBuilder, SurfaceData},
            MeshBuilder, RenderPath,
        },
        node::Node,
        terrain::{Brush, BrushMode, BrushShape, Terrain, TerrainRayCastResult},
    },
    utils::log::{Log, MessageKind},
};
<<<<<<< HEAD
use std::rc::Rc;
use std::sync::{mpsc::Sender, Arc, RwLock};
=======
use std::{
    rc::Rc,
    sync::{mpsc::Sender, Arc, RwLock},
};
>>>>>>> 8d0cee62

pub struct TerrainInteractionMode {
    heightmaps: Vec<Vec<f32>>,
    masks: Vec<Vec<u8>>,
    message_sender: Sender<Message>,
    interacting: bool,
    brush_gizmo: BrushGizmo,
    brush: Brush,
    brush_panel: BrushPanel,
}

impl TerrainInteractionMode {
    pub fn new(
        editor_scene: &EditorScene,
        engine: &mut GameEngine,
        message_sender: Sender<Message>,
    ) -> Self {
        let brush = Brush {
            center: Default::default(),
            shape: BrushShape::Circle { radius: 1.0 },
            mode: BrushMode::ModifyHeightMap { amount: 1.0 },
        };

        let brush_panel = BrushPanel::new(&mut engine.user_interface.build_ctx(), &brush);

        Self {
            brush_panel,
            heightmaps: Default::default(),
            brush_gizmo: BrushGizmo::new(editor_scene, engine),
            interacting: false,
            message_sender,
            brush,
            masks: Default::default(),
        }
    }
}

pub struct BrushGizmo {
    brush: Handle<Node>,
}

impl BrushGizmo {
    pub fn new(editor_scene: &EditorScene, engine: &mut GameEngine) -> Self {
        let scene = &mut engine.scenes[editor_scene.scene];
        let graph = &mut scene.graph;

        let brush = MeshBuilder::new(
            BaseBuilder::new()
                .with_depth_offset(0.01)
                .with_name("Brush")
                .with_visibility(false),
        )
        .with_render_path(RenderPath::Forward)
        .with_cast_shadows(false)
        .with_surfaces(vec![SurfaceBuilder::new(Arc::new(RwLock::new(
            SurfaceData::make_quad(&Matrix4::identity()),
        )))
        .with_material(make_color_material(Color::from_rgba(0, 255, 0, 130)))
        .build()])
        .build(graph);

        graph.link_nodes(brush, editor_scene.root);

        Self { brush }
    }

    pub fn set_visible(&self, graph: &mut Graph, visibility: bool) {
        graph[self.brush].set_visibility(visibility);
    }
}

fn copy_layer_masks(terrain: &Terrain, layer: usize) -> Vec<Vec<u8>> {
    terrain.layers()[layer]
        .chunk_masks()
        .iter()
        .map(|mask| mask.data_ref().data().to_vec())
        .collect()
}

impl InteractionMode for TerrainInteractionMode {
    fn on_left_mouse_button_down(
        &mut self,
        editor_scene: &mut EditorScene,
        engine: &mut GameEngine,
        _mouse_pos: Vector2<f32>,
        _frame_size: Vector2<f32>,
    ) {
        if let Selection::Graph(selection) = &editor_scene.selection {
            if selection.is_single_selection() {
                let graph = &mut engine.scenes[editor_scene.scene].graph;
                let handle = selection.nodes()[0];

                if let Node::Terrain(terrain) = &graph[handle] {
                    match self.brush.mode {
                        BrushMode::ModifyHeightMap { .. } => {
                            self.heightmaps = terrain
                                .chunks_ref()
                                .iter()
                                .map(|c| c.heightmap().to_vec())
                                .collect();
                        }
                        BrushMode::DrawOnMask { layer, .. } => {
                            self.masks = copy_layer_masks(terrain, layer);
                        }
                    }

                    self.interacting = true;
                }
            }
        }
    }

    fn on_left_mouse_button_up(
        &mut self,
        editor_scene: &mut EditorScene,
        engine: &mut GameEngine,
        _mouse_pos: Vector2<f32>,
        _frame_size: Vector2<f32>,
    ) {
        if let Selection::Graph(selection) = &editor_scene.selection {
            if selection.is_single_selection() {
                let graph = &mut engine.scenes[editor_scene.scene].graph;
                let handle = selection.nodes()[0];

                if let Node::Terrain(terrain) = &graph[handle] {
                    if self.interacting {
                        let new_heightmaps = terrain
                            .chunks_ref()
                            .iter()
                            .map(|c| c.heightmap().to_vec())
                            .collect();

                        match self.brush.mode {
                            BrushMode::ModifyHeightMap { .. } => {
                                self.message_sender
                                    .send(Message::do_scene_command(
                                        ModifyTerrainHeightCommand::new(
                                            handle,
                                            std::mem::take(&mut self.heightmaps),
                                            new_heightmaps,
                                        ),
                                    ))
                                    .unwrap();
                            }
                            BrushMode::DrawOnMask { layer, .. } => {
                                self.message_sender
                                    .send(Message::do_scene_command(
                                        ModifyTerrainLayerMaskCommand::new(
                                            handle,
                                            std::mem::take(&mut self.masks),
                                            copy_layer_masks(terrain, layer),
                                            layer,
                                        ),
                                    ))
                                    .unwrap();
                            }
                        }

                        self.interacting = false;
                    }
                }
            }
        }
    }

    fn on_mouse_move(
        &mut self,
        _mouse_offset: Vector2<f32>,
        mouse_position: Vector2<f32>,
        camera: Handle<Node>,
        editor_scene: &mut EditorScene,
        engine: &mut GameEngine,
        frame_size: Vector2<f32>,
        _settings: &Settings,
    ) {
        if let Selection::Graph(selection) = &editor_scene.selection {
            if selection.is_single_selection() {
                let graph = &mut engine.scenes[editor_scene.scene].graph;
                let handle = selection.nodes()[0];

                let camera = &graph[camera];
                if let Node::Camera(camera) = camera {
                    let ray = camera.make_ray(mouse_position, frame_size);
                    if let Node::Terrain(terrain) = &mut graph[handle] {
                        let mut intersections = ArrayVec::<TerrainRayCastResult, 128>::new();
                        terrain.raycast(ray, &mut intersections, true);

                        if let Some(closest) = intersections.first() {
                            let global_position = terrain
                                .global_transform()
                                .transform_point(&Point3::from(closest.position))
                                .coords;

                            self.brush.center = global_position;

                            let mut brush_copy = self.brush.clone();
                            match &mut brush_copy.mode {
                                BrushMode::ModifyHeightMap { amount } => {
                                    if engine.user_interface.keyboard_modifiers().shift {
                                        *amount *= -1.0;
                                    }
                                }
                                BrushMode::DrawOnMask { alpha, .. } => {
                                    if engine.user_interface.keyboard_modifiers().shift {
                                        *alpha = -1.0;
                                    }
                                }
                            }

                            if self.interacting {
                                terrain.draw(&brush_copy);
                            }

                            let scale = match self.brush.shape {
                                BrushShape::Circle { radius } => Vector3::new(radius, 1.0, radius),
                                BrushShape::Rectangle { width, length } => {
                                    Vector3::new(width, 1.0, length)
                                }
                            };

                            graph[self.brush_gizmo.brush]
                                .local_transform_mut()
                                .set_position(global_position)
                                .set_scale(scale)
                                .set_rotation(vector_to_quat(closest.normal));
                        }
                    }
                }
            }
        }
    }

    fn activate(&mut self, editor_scene: &EditorScene, engine: &mut GameEngine) {
        self.brush_gizmo
            .set_visible(&mut engine.scenes[editor_scene.scene].graph, true);

        self.brush_panel
            .sync_to_model(&mut engine.user_interface, &self.brush);

        engine.user_interface.send_message(WindowMessage::open(
            self.brush_panel.window,
            MessageDirection::ToWidget,
            false,
        ));
    }

    fn deactivate(&mut self, editor_scene: &EditorScene, engine: &mut GameEngine) {
        self.brush_gizmo
            .set_visible(&mut engine.scenes[editor_scene.scene].graph, false);

        engine.user_interface.send_message(WindowMessage::close(
            self.brush_panel.window,
            MessageDirection::ToWidget,
        ));
    }

    fn handle_ui_message(
        &mut self,
        message: &UiMessage,
        editor_scene: &mut EditorScene,
        engine: &mut GameEngine,
    ) {
        if let Selection::Graph(selection) = &editor_scene.selection {
            if selection.is_single_selection() {
                self.brush_panel.handle_ui_message(
                    message,
                    &mut self.brush,
                    selection.nodes()[0],
                    editor_scene,
                    engine,
                );
            }
        }
    }

    fn on_drop(&mut self, engine: &mut GameEngine) {
        engine.user_interface.send_message(WidgetMessage::remove(
            self.brush_panel.window,
            MessageDirection::ToWidget,
        ));
    }
}

struct BrushPanel {
    window: Handle<UiNode>,
    inspector: Handle<UiNode>,
}

fn make_brush_mode_enum_property_editor_definition() -> Rc<EnumPropertyEditorDefinition<BrushMode>>
{
    Rc::new(EnumPropertyEditorDefinition {
        variant_generator: |i| match i {
            0 => BrushMode::ModifyHeightMap { amount: 0.1 },
            1 => BrushMode::DrawOnMask {
                layer: 0,
                alpha: 1.0,
            },
            _ => unreachable!(),
        },
        index_generator: |v| match v {
            BrushMode::ModifyHeightMap { .. } => 0,
            BrushMode::DrawOnMask { .. } => 1,
        },
        names_generator: || vec!["Modify Height Map".to_string(), "Draw On Mask".to_string()],
    })
}

fn make_brush_shape_enum_property_editor_definition() -> Rc<EnumPropertyEditorDefinition<BrushShape>>
{
    Rc::new(EnumPropertyEditorDefinition {
        variant_generator: |i| match i {
            0 => BrushShape::Circle { radius: 0.5 },
            1 => BrushShape::Rectangle {
                width: 0.5,
                length: 0.5,
            },
            _ => unreachable!(),
        },
        index_generator: |v| match v {
            BrushShape::Circle { .. } => 0,
            BrushShape::Rectangle { .. } => 1,
        },
        names_generator: || vec!["Circle".to_string(), "Rectangle".to_string()],
    })
}

impl BrushPanel {
    fn new(ctx: &mut BuildContext, brush: &Brush) -> Self {
        let mut property_editors = PropertyEditorDefinitionContainer::new();
        property_editors.insert(make_brush_mode_enum_property_editor_definition());
        property_editors.insert(make_brush_shape_enum_property_editor_definition());

        let context = InspectorContext::from_object(
            brush,
            ctx,
            Rc::new(property_editors),
            None,
            MSG_SYNC_FLAG,
        );

        let inspector;
        let window = WindowBuilder::new(WidgetBuilder::new().with_width(200.0).with_height(250.0))
            .can_close(false)
            .with_content({
                inspector = InspectorBuilder::new(WidgetBuilder::new())
                    .with_context(context)
                    .build(ctx);
                inspector
            })
            .open(false)
            .with_title(WindowTitle::text("Brush Options"))
            .build(ctx);

        Self { window, inspector }
    }

    fn sync_to_model(&self, ui: &mut UserInterface, brush: &Brush) {
        let ctx = ui
            .node(self.inspector)
            .cast::<Inspector>()
            .expect("Must be Inspector!")
            .context()
            .clone();

        if let Err(e) = ctx.sync(brush, ui) {
            Log::writeln(
                MessageKind::Error,
                format!("Failed to sync BrushPanel's inspector. Reason: {:?}", e),
            )
        }
    }

    fn handle_ui_message(
        &self,
        message: &UiMessage,
        brush: &mut Brush,
        terrain: Handle<Node>,
        editor_scene: &EditorScene,
        engine: &Engine,
    ) -> Option<()> {
        if message.destination() == self.inspector
            && message.direction() == MessageDirection::FromWidget
        {
            if let UiMessageData::Inspector(InspectorMessage::PropertyChanged(msg)) = message.data()
            {
                match msg.value {
                    FieldKind::Object(ref args) => match msg.name.as_ref() {
                        Brush::SHAPE => {
                            brush.shape = args.cast_value().cloned()?;
                        }
                        Brush::MODE => {
                            brush.mode = args.cast_value().cloned()?;
                        }
                        _ => (),
                    },
                    FieldKind::Inspectable(ref inner) => {
                        if let FieldKind::Object(ref args) = inner.value {
                            match msg.name.as_ref() {
                                Brush::SHAPE => match inner.name.as_ref() {
                                    BrushShape::CIRCLE_RADIUS => {
                                        if let BrushShape::Circle { ref mut radius } = brush.shape {
                                            *radius = args.cast_value().cloned()?;
                                        }
                                    }
                                    BrushShape::RECTANGLE_WIDTH => {
                                        if let BrushShape::Rectangle { ref mut width, .. } =
                                            brush.shape
                                        {
                                            *width = args.cast_value().cloned()?;
                                        }
                                    }
                                    BrushShape::RECTANGLE_LENGTH => {
                                        if let BrushShape::Rectangle { ref mut length, .. } =
                                            brush.shape
                                        {
                                            *length = args.cast_value().cloned()?;
                                        }
                                    }
                                    _ => (),
                                },
                                Brush::MODE => match inner.name.as_ref() {
                                    BrushMode::MODIFY_HEIGHT_MAP_AMOUNT => {
                                        if let BrushMode::ModifyHeightMap { ref mut amount } =
                                            brush.mode
                                        {
                                            *amount = args.cast_value().cloned()?;
                                        }
                                    }
                                    BrushMode::DRAW_ON_MASK_LAYER => {
                                        if let BrushMode::DrawOnMask { ref mut layer, .. } =
                                            brush.mode
                                        {
                                            let node =
                                                &engine.scenes[editor_scene.scene].graph[terrain];
                                            if node.is_terrain() {
                                                let terrain = node.as_terrain();

                                                *layer = args
                                                    .cast_value::<usize>()
                                                    .cloned()?
                                                    .min(terrain.layers().len());
                                            }
                                        }
                                    }
                                    BrushMode::DRAW_ON_MASK_ALPHA => {
                                        if let BrushMode::DrawOnMask { ref mut alpha, .. } =
                                            brush.mode
                                        {
                                            *alpha = args.cast_value().cloned()?;
                                        }
                                    }
                                    _ => (),
                                },
                                _ => (),
                            }
                        }
                    }
                    _ => {}
                }
            }
        }
        Some(())
    }
}<|MERGE_RESOLUTION|>--- conflicted
+++ resolved
@@ -44,15 +44,10 @@
     },
     utils::log::{Log, MessageKind},
 };
-<<<<<<< HEAD
-use std::rc::Rc;
-use std::sync::{mpsc::Sender, Arc, RwLock};
-=======
 use std::{
     rc::Rc,
     sync::{mpsc::Sender, Arc, RwLock},
 };
->>>>>>> 8d0cee62
 
 pub struct TerrainInteractionMode {
     heightmaps: Vec<Vec<f32>>,
