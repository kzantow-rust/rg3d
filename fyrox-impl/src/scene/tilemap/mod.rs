// Copyright (c) 2019-present Dmitry Stepanov and Fyrox Engine contributors.
//
// Permission is hereby granted, free of charge, to any person obtaining a copy
// of this software and associated documentation files (the "Software"), to deal
// in the Software without restriction, including without limitation the rights
// to use, copy, modify, merge, publish, distribute, sublicense, and/or sell
// copies of the Software, and to permit persons to whom the Software is
// furnished to do so, subject to the following conditions:
//
// The above copyright notice and this permission notice shall be included in all
// copies or substantial portions of the Software.
//
// THE SOFTWARE IS PROVIDED "AS IS", WITHOUT WARRANTY OF ANY KIND, EXPRESS OR
// IMPLIED, INCLUDING BUT NOT LIMITED TO THE WARRANTIES OF MERCHANTABILITY,
// FITNESS FOR A PARTICULAR PURPOSE AND NONINFRINGEMENT. IN NO EVENT SHALL THE
// AUTHORS OR COPYRIGHT HOLDERS BE LIABLE FOR ANY CLAIM, DAMAGES OR OTHER
// LIABILITY, WHETHER IN AN ACTION OF CONTRACT, TORT OR OTHERWISE, ARISING FROM,
// OUT OF OR IN CONNECTION WITH THE SOFTWARE OR THE USE OR OTHER DEALINGS IN THE
// SOFTWARE.

//! Tile map is a 2D "image", made out of a small blocks called tiles. Tile maps used in 2D games to
//! build game worlds quickly and easily. See [`TileMap`] docs for more info and usage examples.

pub mod brush;
use brush::*;
mod resource_grid;
mod tile_rect;
mod tile_source;
pub mod tileset;
use tileset::*;
mod transform;
mod update;
pub use resource_grid::*;
pub use tile_rect::*;
pub use tile_source::*;
pub use transform::*;
pub use update::*;

use crate::scene::node::constructor::NodeConstructor;
use crate::{
    asset::untyped::ResourceKind,
    core::{
        algebra::{Vector2, Vector3},
        color::Color,
        math::{aabb::AxisAlignedBoundingBox, TriangleDefinition},
        pool::Handle,
        reflect::prelude::*,
        type_traits::prelude::*,
        variable::InheritableVariable,
        visitor::prelude::*,
    },
    graph::BaseSceneGraph,
    material::{shader::ShaderResource, Material, MaterialResource, STANDARD_2D},
    renderer::{self, bundle::RenderContext},
    scene::{
        base::{Base, BaseBuilder},
        graph::Graph,
        mesh::{
            buffer::{
                VertexAttributeDataType, VertexAttributeDescriptor, VertexAttributeUsage,
                VertexTrait,
            },
            RenderPath,
        },
        node::{Node, NodeTrait, RdcControlFlow},
        Scene,
    },
};
<<<<<<< HEAD
use bytemuck::{Pod, Zeroable};
use std::{
    collections::hash_map::Entry,
    error::Error,
    ops::{Deref, DerefMut},
    path::PathBuf,
};
=======
use fxhash::{FxHashMap, FxHashSet};
use fyrox_graph::constructor::ConstructorProvider;
use std::ops::{Deref, DerefMut};

struct BresenhamLineIter {
    dx: i32,
    dy: i32,
    x: i32,
    y: i32,
    error: i32,
    end_x: i32,
    is_steep: bool,
    y_step: i32,
}
>>>>>>> 6f97d7ff

use super::dim2::rectangle::RectangleVertex;

use crate::lazy_static::*;

lazy_static! {
    /// The default material for tiles that have no material set.
    pub static ref DEFAULT_TILE_MATERIAL: MaterialResource = MaterialResource::new_ok(
        ResourceKind::External("__DefaultTileMaterial".into()),
        Material::standard_tile()
    );
}

/// Swaps the content of a hash map entry with the content of an `Option`.
pub fn swap_hash_map_entry<K, V>(entry: Entry<K, V>, value: &mut Option<V>) {
    match (entry, value) {
        (Entry::Occupied(entry), p @ None) => *p = Some(entry.remove()),
        (Entry::Occupied(mut entry), Some(p)) => std::mem::swap(entry.get_mut(), p),
        (Entry::Vacant(_), None) => (),
        (Entry::Vacant(entry), p @ Some(_)) => drop(entry.insert(p.take().unwrap())),
    }
}

/// Swaps the content of two hash map entries.
pub fn swap_hash_map_entries<K0, K1, V>(entry0: Entry<K0, V>, entry1: Entry<K1, V>) {
    match (entry0, entry1) {
        (Entry::Occupied(e0), Entry::Vacant(e1)) => drop(e1.insert(e0.remove())),
        (Entry::Occupied(mut e0), Entry::Occupied(mut e1)) => {
            std::mem::swap(e0.get_mut(), e1.get_mut())
        }
        (Entry::Vacant(_), Entry::Vacant(_)) => (),
        (Entry::Vacant(e0), Entry::Occupied(e1)) => drop(e0.insert(e1.remove())),
    }
}

/// A record of the number of changes that have happened since the most recent save.
/// It is potentially negative, which represents undo changes to reach a state
/// from before the most recent save.
#[derive(Default, Debug, Copy, Clone)]
pub struct ChangeCount(bool);

impl ChangeCount {
    /// True if there are changes.
    #[inline]
    pub fn needs_save(&self) -> bool {
        self.0
    }
    /// Reset the number of changes to zero.
    #[inline]
    pub fn reset(&mut self) {
        self.0 = false;
    }
    /// Increase or decrease the number of changes, including the possibility of creating a negative number of changes.
    #[inline]
    pub fn increment(&mut self) {
        self.0 = true;
    }
}

/// A vertex for tiles.
#[derive(Copy, Clone, Debug, Default, Pod, Zeroable)]
#[repr(C)] // OpenGL expects this structure packed as in C
pub struct TileVertex {
    /// Position of vertex in local coordinates.
    pub position: Vector3<f32>,
    /// Texture coordinates measured in pixels.
    pub tex_coord: Vector2<u32>,
    /// Diffuse color.
    pub color: Color,
}

impl VertexTrait for TileVertex {
    fn layout() -> &'static [VertexAttributeDescriptor] {
        &[
            VertexAttributeDescriptor {
                usage: VertexAttributeUsage::Position,
                data_type: VertexAttributeDataType::F32,
                size: 3,
                divisor: 0,
                shader_location: 0,
                normalized: false,
            },
            VertexAttributeDescriptor {
                usage: VertexAttributeUsage::TexCoord0,
                data_type: VertexAttributeDataType::U32,
                size: 2,
                divisor: 0,
                shader_location: 1,
                normalized: false,
            },
            VertexAttributeDescriptor {
                usage: VertexAttributeUsage::Color,
                data_type: VertexAttributeDataType::U8,
                size: 4,
                divisor: 0,
                shader_location: 2,
                normalized: true,
            },
        ]
    }
}

/// Each brush and tile set has two palette areas: the pages and the tiles within each page.
/// These two areas are called stages, and each of the two stages needs to be handled separately.
/// Giving a particular `TilePaletteStage` to a tile map palette will control which kind of
/// tiles it will display.
#[derive(Clone, Copy, Default, Debug, Visit, Reflect, PartialEq)]
pub enum TilePaletteStage {
    /// The page tile stage. These tiles allow the user to select which page they want to use.
    #[default]
    Pages,
    /// The stage for tiles within a page.
    Tiles,
}

/// Tile is a base block of a tile map. It has a position and a handle of tile definition, stored
/// in the respective tile set.
#[derive(Clone, Reflect, Default, Debug, PartialEq, Visit, ComponentProvider, TypeUuidProvider)]
#[type_uuid(id = "e429ca1b-a311-46c3-b580-d5a2f49db7e2")]
pub struct Tile {
    /// Position of the tile (in grid coordinates).
    pub position: Vector2<i32>,
    /// A handle of the tile definition.
    pub definition_handle: TileDefinitionHandle,
}

/// Adapt an iterator over positions into an iterator over `(Vector2<i32>, TileHandleDefinition)`.
#[derive(Debug, Clone)]
pub struct TileIter<I> {
    source: TileResource,
    stage: TilePaletteStage,
    page: Vector2<i32>,
    positions: I,
}

impl<I: Iterator<Item = Vector2<i32>>> Iterator for TileIter<I> {
    type Item = (Vector2<i32>, TileDefinitionHandle);

    fn next(&mut self) -> Option<Self::Item> {
        self.positions.find_map(|p| {
            let h = self.source.get_tile_handle(self.stage, self.page, p)?;
            Some((p, h))
        })
    }
}

#[derive(Debug, Default, Clone, PartialEq, Visit, Reflect)]
/// Abstract source of tiles, which can either be a tile set or a brush.
pub enum TileResource {
    /// A tile resource containing no tiles.
    #[default]
    Empty,
    /// Getting tiles from a tile set
    TileSet(TileSetResource),
    /// Getting tiles from a brush
    Brush(TileMapBrushResource),
}

impl TileResource {
    #[inline]
    pub fn page_icon(&self, position: Vector2<i32>) -> Option<TileDefinitionHandle> {
        match self {
            TileResource::Empty => None,
            TileResource::TileSet(r) => r.state().data()?.page_icon(position),
            TileResource::Brush(r) => r.state().data()?.page_icon(position),
        }
    }
    /// Returns true if this resource is a tile set.
    #[inline]
    pub fn is_tile_set(&self) -> bool {
        matches!(self, TileResource::TileSet(_))
    }
    /// Returns true if this resource is a brush.
    #[inline]
    pub fn is_brush(&self) -> bool {
        matches!(self, TileResource::Brush(_))
    }
    /// Return the path of the resource.
    pub fn path(&self) -> Option<PathBuf> {
        match self {
            TileResource::Empty => None,
            TileResource::TileSet(r) => r.kind().into_path(),
            TileResource::Brush(r) => r.kind().into_path(),
        }
    }
    /// True if the resource is external and its `change_count` is not zero.
    pub fn needs_save(&self) -> bool {
        match self {
            TileResource::Empty => false,
            TileResource::TileSet(r) => {
                r.header().kind.is_external() && r.data_ref().change_count.needs_save()
            }
            TileResource::Brush(r) => {
                r.header().kind.is_external() && r.data_ref().change_count.needs_save()
            }
        }
    }
    /// Attempt to save the resource to its file, if it has one and if `change_count` not zero.
    /// Otherwise do nothing and return Ok to indicate success.
    pub fn save(&self) -> Result<(), Box<dyn Error>> {
        match self {
            TileResource::Empty => Ok(()),
            TileResource::TileSet(r) => {
                if r.header().kind.is_external() && r.data_ref().change_count.needs_save() {
                    let result = r.save_back();
                    if result.is_ok() {
                        r.data_ref().change_count.reset();
                    }
                    result
                } else {
                    Ok(())
                }
            }
            TileResource::Brush(r) => {
                if r.header().kind.is_external() && r.data_ref().change_count.needs_save() {
                    let result = r.save_back();
                    if result.is_ok() {
                        r.data_ref().change_count.reset();
                    }
                    result
                } else {
                    Ok(())
                }
            }
        }
    }
    /// Returns the tile set associated with this resource.
    /// If the resource is a tile set, the return that tile set.
    /// If the resource is a brush, then return the tile set used by that brush.
    pub fn get_tile_set(&self) -> Option<TileSetResource> {
        match self {
            TileResource::Empty => None,
            TileResource::TileSet(r) => Some(r.clone()),
            TileResource::Brush(r) => r.state().data()?.tile_set.clone(),
        }
    }
    /// Build a list of the positions of all tiles on the given page.
    pub fn get_all_tile_positions(&self, page: Vector2<i32>) -> Vec<Vector2<i32>> {
        match self {
            TileResource::Empty => Vec::new(),
            TileResource::TileSet(r) => r
                .state()
                .data()
                .map(|r| r.keys_on_page(page))
                .unwrap_or_default(),
            TileResource::Brush(r) => r
                .state()
                .data()
                .and_then(|r| {
                    r.pages
                        .get(&page)
                        .map(|p| p.tiles.keys().copied().collect())
                })
                .unwrap_or_default(),
        }
    }
    /// Build a list of the posiitons of all pages.
    pub fn get_all_page_positions(&self) -> Vec<Vector2<i32>> {
        match self {
            TileResource::Empty => Vec::new(),
            TileResource::TileSet(r) => r.state().data().map(|r| r.page_keys()).unwrap_or_default(),
            TileResource::Brush(r) => r
                .state()
                .data()
                .map(|r| r.pages.keys().copied().collect())
                .unwrap_or_default(),
        }
    }
    /// True if there is a page at the given position.
    pub fn has_page_at(&self, position: Vector2<i32>) -> bool {
        match self {
            TileResource::Empty => false,
            TileResource::TileSet(r) => r
                .state()
                .data()
                .map(|r| r.pages.contains_key(&position))
                .unwrap_or(false),
            TileResource::Brush(r) => r
                .state()
                .data()
                .map(|r| r.pages.contains_key(&position))
                .unwrap_or(false),
        }
    }
    /// True if there is a material page at the given coordinates.
    pub fn is_material_page(&self, position: Vector2<i32>) -> bool {
        match self {
            TileResource::TileSet(r) => r
                .state()
                .data()
                .and_then(|r| r.pages.get(&position))
                .map(|p| matches!(p.source, TileSetPageSource::Material(_)))
                .unwrap_or(false),
            _ => false,
        }
    }
    /// True if there is a free tile page at the given coordinates.
    pub fn is_free_page(&self, position: Vector2<i32>) -> bool {
        match self {
            TileResource::TileSet(r) => r
                .state()
                .data()
                .and_then(|r| r.pages.get(&position))
                .map(|p| matches!(p.source, TileSetPageSource::Freeform(_)))
                .unwrap_or(false),
            _ => false,
        }
    }
    /// True if there is a transform page at the given coordinates.
    pub fn is_transform_page(&self, position: Vector2<i32>) -> bool {
        match self {
            TileResource::TileSet(r) => r
                .state()
                .data()
                .and_then(|r| r.pages.get(&position))
                .map(|p| matches!(p.source, TileSetPageSource::TransformSet(_)))
                .unwrap_or(false),
            _ => false,
        }
    }
    /// True if there is a brush page at the given coordinates.
    pub fn is_brush_page(&self, position: Vector2<i32>) -> bool {
        match self {
            TileResource::Brush(r) => r
                .state()
                .data()
                .map(|r| r.pages.contains_key(&position))
                .unwrap_or(false),
            _ => false,
        }
    }
    /// Return true if there is a tile at the given position on the page at the given position.
    pub fn has_tile_at(&self, page: Vector2<i32>, tile: Vector2<i32>) -> bool {
        match self {
            TileResource::Empty => false,
            TileResource::TileSet(r) => r
                .state()
                .data()
                .map(|r| r.has_tile_at(page, tile))
                .unwrap_or(false),
            TileResource::Brush(r) => r
                .state()
                .data()
                .map(|r| r.has_tile_at(page, tile))
                .unwrap_or(false),
        }
    }
    /// Returns the TileDefinitionHandle that points to the data in the tile set that represents this tile.
    /// Even if this resource is actually a brush, the handle returned still refers to some page and position
    /// in the brush's tile set.
    pub fn get_tile_handle(
        &self,
        stage: TilePaletteStage,
        page: Vector2<i32>,
        position: Vector2<i32>,
    ) -> Option<TileDefinitionHandle> {
        match self {
            TileResource::Empty => None,
            TileResource::TileSet(r) => r
                .state()
                .data()?
                .find_tile_at_position(stage, page, position),
            TileResource::Brush(r) => r
                .state()
                .data()?
                .find_tile_at_position(stage, page, position),
        }
    }
    /// Returns an iterator over `(Vector2<i32>, TileDefinitionHandle)` where the first
    /// member of the pair is the position of the tile on the page as provided by `positions`
    /// and the second member is the handle that would be returned from [`get_tile_handle`](Self::get_tile_handle).
    pub fn get_tile_iter<I: Iterator<Item = Vector2<i32>>>(
        &self,
        stage: TilePaletteStage,
        page: Vector2<i32>,
        positions: I,
    ) -> TileIter<I> {
        TileIter {
            source: self.clone(),
            stage,
            page,
            positions,
        }
    }
    /// Construct a Tiles object holding the tile definition handles for the tiles
    /// at the given positions on the given page.
    pub fn get_tiles<I: Iterator<Item = Vector2<i32>>>(
        &self,
        stage: TilePaletteStage,
        page: Vector2<i32>,
        iter: I,
        tiles: &mut Tiles,
    ) {
        match self {
            TileResource::Empty => (),
            TileResource::TileSet(res) => {
                if let Some(tile_set) = res.state().data() {
                    tile_set.get_tiles(stage, page, iter, tiles);
                }
            }
            TileResource::Brush(res) => {
                if let Some(brush) = res.state().data() {
                    brush.get_tiles(stage, page, iter, tiles);
                }
            }
        }
    }
    /// Repeatedly call the given function with each tile for the given stage and page.
    /// The function is given the position of the tile within the palette and the
    /// data for rendering the tile.
    pub fn tile_render_loop<F>(&self, stage: TilePaletteStage, page: Vector2<i32>, func: F)
    where
        F: FnMut(Vector2<i32>, TileRenderData),
    {
        match self {
            TileResource::Empty => (),
            TileResource::TileSet(res) => {
                if let Some(data) = res.state().data() {
                    data.palette_render_loop(stage, page, func)
                }
            }
            TileResource::Brush(res) => {
                if let Some(data) = res.state().data() {
                    data.palette_render_loop(stage, page, func)
                }
            }
        };
    }
    /// Returns the rectangle within a material that a tile should show
    /// at the given stage and handle.
    pub fn get_tile_bounds(
        &self,
        stage: TilePaletteStage,
        handle: TileDefinitionHandle,
    ) -> Option<TileMaterialBounds> {
        match self {
            TileResource::Empty => None,
            TileResource::TileSet(res) => res
                .state()
                .data()
                .map(|d| d.get_tile_bounds(stage, handle))
                .unwrap_or_default(),
            TileResource::Brush(res) => res
                .state()
                .data()
                .map(|d| d.get_tile_bounds(stage, handle))
                .unwrap_or_default(),
        }
    }
    /// Returns a reference to the data stored with a tile at the given stage and handle.
    pub fn get_tile_data<F, V>(
        &self,
        stage: TilePaletteStage,
        handle: TileDefinitionHandle,
        func: F,
    ) -> Option<V>
    where
        F: FnOnce(&TileData) -> V,
    {
        match self {
            TileResource::Empty => None,
            TileResource::TileSet(res) => Some(func(res.data_ref().get_tile_data(stage, handle)?)),
            TileResource::Brush(res) => res.data_ref().get_tile_data(stage, handle, func),
        }
    }
    /// The bounds of the tiles on the given page.
    pub fn tiles_bounds(&self, stage: TilePaletteStage, page: Vector2<i32>) -> OptionTileRect {
        match self {
            TileResource::Empty => OptionTileRect::default(),
            TileResource::TileSet(res) => res.data_ref().tiles_bounds(stage, page),
            TileResource::Brush(res) => res.data_ref().tiles_bounds(stage, page),
        }
    }
    /// Fills the tile resource at the given point using the given tile source. This method
    /// extends the resource when trying to fill at a point that lies outside the bounding rectangle.
    /// Keep in mind, that flood fill is only possible either on free cells or on cells with the same
    /// tile kind.
    pub fn flood_fill<S: TileSource>(
        &self,
        page: Vector2<i32>,
        position: Vector2<i32>,
        brush: &S,
        tiles: &mut TransTilesUpdate,
    ) {
        match self {
            TileResource::Empty => (),
            TileResource::TileSet(_) => (),
            TileResource::Brush(res) => {
                let data = res.data_ref();
                let Some(source) = data.pages.get(&page) else {
                    return;
                };
                tiles.flood_fill(&source.tiles, position, brush);
            }
        }
    }
}

/// The specification for how to render a tile.
#[derive(Clone, Default, Debug)]
pub struct TileRenderData {
    /// The material to use to render this tile.
    pub material_bounds: Option<TileMaterialBounds>,
    /// The color to use to render the tile
    pub color: Color,
}

impl TileRenderData {
    /// Returns TileRenderData to represent an error due to render data being unavailable.
    pub fn missing_data() -> TileRenderData {
        Self {
            material_bounds: None,
            color: Color::HOT_PINK,
        }
    }
}

impl OrthoTransform for TileRenderData {
    fn x_flipped(mut self) -> Self {
        self.material_bounds = self.material_bounds.map(|b| b.x_flipped());
        self
    }

    fn rotated(mut self, amount: i8) -> Self {
        self.material_bounds = self.material_bounds.map(|b| b.rotated(amount));
        self
    }
}

/// Tile map is a 2D "image", made out of a small blocks called tiles. Tile maps used in 2D games to
/// build game worlds quickly and easily.
///
/// ## Example
///
/// The following example creates a simple tile map with two tile types - grass and stone. It creates
/// stone foundation and lays grass on top of it.
///
/// ```rust
/// use fyrox_impl::{
///     asset::untyped::ResourceKind,
///     core::{algebra::Vector2, color::Color, math::Rect, pool::Handle},
///     material::{Material, MaterialResource},
///     scene::{
///         base::BaseBuilder,
///         graph::Graph,
///         node::Node,
///         tilemap::{
///             tileset::{TileCollider, TileDefinition, TileSet, TileSetResource},
///             Tile, TileMapBuilder, Tiles,
///         },
///     },
/// };
///
/// fn create_tile_map(graph: &mut Graph) -> Handle<Node> {
///     // Each tile could have its own material, for simplicity it is just a standard 2D material.
///     let material = MaterialResource::new_ok(ResourceKind::Embedded, Material::standard_2d());
///
///     // Create a tile set - it is a data source for the tile map. Tile map will reference the tiles
///     // stored in the tile set by handles. We'll create two tile types with different colors.
///     let mut tile_set = TileSet::default();
///     let stone_tile = tile_set.add_tile(TileDefinition {
///         material: material.clone(),
///         uv_rect: Rect::new(0.0, 0.0, 1.0, 1.0),
///         collider: TileCollider::Rectangle,
///         color: Color::BROWN,
///         position: Default::default(),
///         properties: vec![],
///     });
///     let grass_tile = tile_set.add_tile(TileDefinition {
///         material,
///         uv_rect: Rect::new(0.0, 0.0, 1.0, 1.0),
///         collider: TileCollider::Rectangle,
///         color: Color::GREEN,
///         position: Default::default(),
///         properties: vec![],
///     });
///     let tile_set = TileSetResource::new_ok(ResourceKind::Embedded, tile_set);
///
///     let mut tiles = Tiles::default();
///
///     // Create stone foundation.
///     for x in 0..10 {
///         for y in 0..2 {
///             tiles.insert(Tile {
///                 position: Vector2::new(x, y),
///                 definition_handle: stone_tile,
///             });
///         }
///     }
///
///     // Add grass on top of it.
///     for x in 0..10 {
///         tiles.insert(Tile {
///             position: Vector2::new(x, 2),
///             definition_handle: grass_tile,
///         });
///     }
///
///     // Finally create the tile map.
///     TileMapBuilder::new(BaseBuilder::new())
///         .with_tile_set(tile_set)
///         .with_tiles(tiles)
///         .build(graph)
/// }
/// ```
#[derive(Clone, Reflect, Debug, Visit, ComponentProvider, TypeUuidProvider)]
#[type_uuid(id = "aa9a3385-a4af-4faf-a69a-8d3af1a3aa67")]
pub struct TileMap {
    base: Base,
    tile_set: InheritableVariable<Option<TileSetResource>>,
    /// Tile container of the tile map.
    #[reflect(hidden)]
    pub tiles: InheritableVariable<Tiles>,
    tile_scale: InheritableVariable<Vector2<f32>>,
    brushes: InheritableVariable<Vec<Option<TileMapBrushResource>>>,
    active_brush: InheritableVariable<Option<TileMapBrushResource>>,
}

impl TileSource for TileMap {
    fn transformation(&self) -> OrthoTransformation {
        OrthoTransformation::default()
    }
    fn get_at(&self, position: Vector2<i32>) -> Option<TileDefinitionHandle> {
        self.tiles.get_at(position)
    }
}

impl TileMap {
    /// Returns a reference to the current tile set (if any).
    #[inline]
    pub fn tile_set(&self) -> Option<&TileSetResource> {
        self.tile_set.as_ref()
    }

    /// Sets new tile set.
    #[inline]
    pub fn set_tile_set(&mut self, tile_set: Option<TileSetResource>) {
        self.tile_set.set_value_and_mark_modified(tile_set);
    }

    /// Returns a reference to the tile container.
    #[inline]
    pub fn tiles(&self) -> &Tiles {
        &self.tiles
    }

    /// Iterate the tiles.
    pub fn iter(&self) -> impl Iterator<Item = Tile> + '_ {
        self.tiles.iter().map(|(p, h)| Tile {
            position: *p,
            definition_handle: *h,
        })
    }

    /// Sets new tiles.
    #[inline]
    pub fn set_tiles(&mut self, tiles: Tiles) {
        self.tiles.set_value_and_mark_modified(tiles);
    }

    /// Returns current tile scaling.
    #[inline]
    pub fn tile_scale(&self) -> Vector2<f32> {
        *self.tile_scale
    }

    /// Sets new tile scaling, which defines tile size.
    #[inline]
    pub fn set_tile_scale(&mut self, tile_scale: Vector2<f32>) {
        self.tile_scale.set_value_and_mark_modified(tile_scale);
    }

    /// Inserts a tile in the tile map. Returns previous tile, located at the same position as
    /// the new one (if any).
    #[inline]
    pub fn insert_tile(
        &mut self,
        position: Vector2<i32>,
        tile: TileDefinitionHandle,
    ) -> Option<TileDefinitionHandle> {
        self.tiles.insert(position, tile)
    }

    /// Removes a tile from the tile map.
    #[inline]
    pub fn remove_tile(&mut self, position: Vector2<i32>) -> Option<TileDefinitionHandle> {
        self.tiles.remove(&position)
    }

    /// Returns active brush of the tile map.
    #[inline]
    pub fn active_brush(&self) -> Option<TileMapBrushResource> {
        (*self.active_brush).clone()
    }

    /// Sets new active brush of the tile map.
    #[inline]
    pub fn set_active_brush(&mut self, brush: Option<TileMapBrushResource>) {
        self.active_brush.set_value_and_mark_modified(brush);
    }

    /// Returns a reference to the set of brushes.
    #[inline]
    pub fn brushes(&self) -> &[Option<TileMapBrushResource>] {
        &self.brushes
    }

    /// Sets news brushes of the tile map. This set could be used to store the most used brushes.
    #[inline]
    pub fn set_brushes(&mut self, brushes: Vec<Option<TileMapBrushResource>>) {
        self.brushes.set_value_and_mark_modified(brushes);
    }

    /// Calculates bounding rectangle in grid coordinates.
    #[inline]
    pub fn bounding_rect(&self) -> OptionTileRect {
        self.tiles.bounding_rect()
    }

    /// Calculates grid-space position (tile coordinates) from world-space. Could be used to find
    /// tile coordinates from arbitrary point in world space. It is especially useful, if the tile
    /// map is rotated or shifted.
    #[inline]
    pub fn world_to_grid(&self, world_position: Vector3<f32>) -> Vector2<i32> {
        let inv_global_transform = self.global_transform().try_inverse().unwrap_or_default();
        let local_space_position = inv_global_transform.transform_point(&world_position.into());
        Vector2::new(
            local_space_position.x.round() as i32,
            local_space_position.y.round() as i32,
        )
    }

    /// Calculates world-space position from grid-space position (tile coordinates).
    #[inline]
    pub fn grid_to_world(&self, grid_position: Vector2<i32>) -> Vector3<f32> {
        let v3 = grid_position.cast::<f32>().to_homogeneous();
        self.global_transform().transform_point(&v3.into()).coords
    }

    fn push_color_tile(&self, position: Vector2<i32>, color: Color, ctx: &mut RenderContext) {
        let global_transform = self.global_transform();
        let position = position.cast::<f32>().to_homogeneous();
        let vertices = [
            RectangleVertex {
                position: global_transform
                    .transform_point(&(position + Vector3::new(0.0, 1.0, 0.0)).into())
                    .coords,
                tex_coord: Vector2::default(),
                color,
            },
            RectangleVertex {
                position: global_transform
                    .transform_point(&(position + Vector3::new(1.0, 1.0, 0.0)).into())
                    .coords,
                tex_coord: Vector2::default(),
                color,
            },
            RectangleVertex {
                position: global_transform
                    .transform_point(&(position + Vector3::new(1.00, 0.0, 0.0)).into())
                    .coords,
                tex_coord: Vector2::default(),
                color,
            },
            RectangleVertex {
                position: global_transform
                    .transform_point(&(position + Vector3::new(0.0, 0.0, 0.0)).into())
                    .coords,
                tex_coord: Vector2::default(),
                color,
            },
        ];

        let triangles = [TriangleDefinition([0, 1, 2]), TriangleDefinition([2, 3, 0])];

        let sort_index = ctx.calculate_sorting_index(self.global_position());

        ctx.storage.push_triangles(
            RectangleVertex::layout(),
            &STANDARD_2D.resource,
            RenderPath::Forward,
            sort_index,
            self.handle(),
            &mut move |mut vertex_buffer, mut triangle_buffer| {
                let start_vertex_index = vertex_buffer.vertex_count();

                vertex_buffer.push_vertices(&vertices).unwrap();

                triangle_buffer
                    .push_triangles_iter_with_offset(start_vertex_index, triangles.into_iter());
            },
        );
    }

    fn push_tile(
        &self,
        position: Vector2<i32>,
        material: &MaterialResource,
        bounds: &TileBounds,
        color: Color,
        ctx: &mut RenderContext,
    ) {
        let global_transform = self.global_transform();
        let position = position.cast::<f32>().to_homogeneous();
        let vertices = [
            TileVertex {
                position: global_transform
                    .transform_point(&(position + Vector3::new(0.0, 1.0, 0.0)).into())
                    .coords,
                tex_coord: bounds.right_top_corner,
                color,
            },
            TileVertex {
                position: global_transform
                    .transform_point(&(position + Vector3::new(1.0, 1.0, 0.0)).into())
                    .coords,
                tex_coord: bounds.left_top_corner,
                color,
            },
            TileVertex {
                position: global_transform
                    .transform_point(&(position + Vector3::new(1.00, 0.0, 0.0)).into())
                    .coords,
                tex_coord: bounds.left_bottom_corner,
                color,
            },
            TileVertex {
                position: global_transform
                    .transform_point(&(position + Vector3::new(0.0, 0.0, 0.0)).into())
                    .coords,
                tex_coord: bounds.right_bottom_corner,
                color,
            },
        ];

        let triangles = [TriangleDefinition([0, 1, 2]), TriangleDefinition([2, 3, 0])];

        let sort_index = ctx.calculate_sorting_index(self.global_position());

        ctx.storage.push_triangles(
            TileVertex::layout(),
            material,
            RenderPath::Forward,
            sort_index,
            self.handle(),
            &mut move |mut vertex_buffer, mut triangle_buffer| {
                let start_vertex_index = vertex_buffer.vertex_count();

                vertex_buffer.push_vertices(&vertices).unwrap();

                triangle_buffer
                    .push_triangles_iter_with_offset(start_vertex_index, triangles.into_iter());
            },
        );
    }
}

impl Default for TileMap {
    fn default() -> Self {
        Self {
            base: Default::default(),
            tile_set: Default::default(),
            tiles: Default::default(),
            tile_scale: Vector2::repeat(1.0).into(),
            brushes: Default::default(),
            active_brush: Default::default(),
        }
    }
}

impl Deref for TileMap {
    type Target = Base;

    fn deref(&self) -> &Self::Target {
        &self.base
    }
}

impl DerefMut for TileMap {
    fn deref_mut(&mut self) -> &mut Self::Target {
        &mut self.base
    }
}

impl ConstructorProvider<Node, Graph> for TileMap {
    fn constructor() -> NodeConstructor {
        NodeConstructor::new::<Self>()
            .with_variant("Tile Map", |_| {
                TileMapBuilder::new(BaseBuilder::new().with_name("Tile Map"))
                    .build_node()
                    .into()
            })
            .with_group("2D")
    }
}

impl NodeTrait for TileMap {
    fn local_bounding_box(&self) -> AxisAlignedBoundingBox {
        let Some(rect) = *self.bounding_rect() else {
            return AxisAlignedBoundingBox::default();
        };

        let min_pos = rect.position.cast::<f32>().to_homogeneous();
        let max_pos = (rect.position + rect.size).cast::<f32>().to_homogeneous();

        AxisAlignedBoundingBox::from_min_max(min_pos, max_pos)
    }

    fn world_bounding_box(&self) -> AxisAlignedBoundingBox {
        self.local_bounding_box()
            .transform(&self.global_transform())
    }

    fn id(&self) -> Uuid {
        Self::type_uuid()
    }

    fn collect_render_data(&self, ctx: &mut RenderContext) -> RdcControlFlow {
        if !self.should_be_rendered(ctx.frustum) {
            return RdcControlFlow::Continue;
        }

        if renderer::is_shadow_pass(ctx.render_pass_name) {
            return RdcControlFlow::Continue;
        }

        let Some(ref tile_set_resource) = *self.tile_set else {
            return RdcControlFlow::Continue;
        };

        if !tile_set_resource.is_ok() {
            return RdcControlFlow::Continue;
        }

        let tile_set = tile_set_resource.data_ref();

        for (position, definition_handle) in self.tiles.iter() {
            let Some(data) =
                tile_set.get_tile_render_data(TilePaletteStage::Tiles, *definition_handle)
            else {
                continue;
            };
            let tile_bounds = &data.material_bounds;
            let mat = tile_bounds.as_ref().map(|b| &b.material);
            let def_bounds = TileBounds::default();
            let bounds = tile_bounds
                .as_ref()
                .map(|b| &b.bounds)
                .unwrap_or(&def_bounds);
            let color = data.color;
            if let Some(material) = mat {
                self.push_tile(*position, material, bounds, color, ctx);
            } else {
                self.push_color_tile(*position, color, ctx);
            }
        }

        RdcControlFlow::Continue
    }

    fn validate(&self, _scene: &Scene) -> Result<(), String> {
        if self.tile_set.is_none() {
            Err(
                "Tile set resource is not set. Tile map will not be rendered correctly!"
                    .to_string(),
            )
        } else {
            Ok(())
        }
    }
}

/// Tile map builder allows you to create [`TileMap`] scene nodes.
pub struct TileMapBuilder {
    base_builder: BaseBuilder,
    tile_set: Option<TileSetResource>,
    tiles: Tiles,
    tile_scale: Vector2<f32>,
    brushes: Vec<Option<TileMapBrushResource>>,
}

impl TileMapBuilder {
    /// Creates new tile map builder.
    pub fn new(base_builder: BaseBuilder) -> Self {
        Self {
            base_builder,
            tile_set: None,
            tiles: Default::default(),
            tile_scale: Vector2::repeat(1.0),
            brushes: Default::default(),
        }
    }

    /// Sets the desired tile set.
    pub fn with_tile_set(mut self, tile_set: TileSetResource) -> Self {
        self.tile_set = Some(tile_set);
        self
    }

    /// Sets the actual tiles of the tile map.
    pub fn with_tiles(mut self, tiles: Tiles) -> Self {
        self.tiles = tiles;
        self
    }

    /// Sets the actual tile scaling.
    pub fn with_tile_scale(mut self, tile_scale: Vector2<f32>) -> Self {
        self.tile_scale = tile_scale;
        self
    }

    /// Sets brushes of the tile map.
    pub fn with_brushes(mut self, brushes: Vec<Option<TileMapBrushResource>>) -> Self {
        self.brushes = brushes;
        self
    }

    /// Builds tile map scene node, but not adds it to a scene graph.
    pub fn build_node(self) -> Node {
        Node::new(TileMap {
            base: self.base_builder.build_base(),
            tile_set: self.tile_set.into(),
            tiles: self.tiles.into(),
            tile_scale: self.tile_scale.into(),
            brushes: self.brushes.into(),
            active_brush: Default::default(),
        })
    }

    /// Finishes tile map building and adds it to the specified scene graph.
    pub fn build(self, graph: &mut Graph) -> Handle<Node> {
        graph.add_node(self.build_node())
    }
}<|MERGE_RESOLUTION|>--- conflicted
+++ resolved
@@ -22,21 +22,22 @@
 //! build game worlds quickly and easily. See [`TileMap`] docs for more info and usage examples.
 
 pub mod brush;
-use brush::*;
 mod resource_grid;
 mod tile_rect;
 mod tile_source;
 pub mod tileset;
-use tileset::*;
 mod transform;
 mod update;
-pub use resource_grid::*;
+
+use brush::*;
+use fyrox_graph::constructor::ConstructorProvider;
+use resource_grid::*;
 pub use tile_rect::*;
 pub use tile_source::*;
+use tileset::*;
 pub use transform::*;
 pub use update::*;
 
-use crate::scene::node::constructor::NodeConstructor;
 use crate::{
     asset::untyped::ResourceKind,
     core::{
@@ -66,7 +67,6 @@
         Scene,
     },
 };
-<<<<<<< HEAD
 use bytemuck::{Pod, Zeroable};
 use std::{
     collections::hash_map::Entry,
@@ -74,24 +74,8 @@
     ops::{Deref, DerefMut},
     path::PathBuf,
 };
-=======
-use fxhash::{FxHashMap, FxHashSet};
-use fyrox_graph::constructor::ConstructorProvider;
-use std::ops::{Deref, DerefMut};
-
-struct BresenhamLineIter {
-    dx: i32,
-    dy: i32,
-    x: i32,
-    y: i32,
-    error: i32,
-    end_x: i32,
-    is_steep: bool,
-    y_step: i32,
-}
->>>>>>> 6f97d7ff
-
-use super::dim2::rectangle::RectangleVertex;
+
+use super::{dim2::rectangle::RectangleVertex, node::constructor::NodeConstructor};
 
 use crate::lazy_static::*;
 
